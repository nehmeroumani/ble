package gatt

import (
	"log"
	"sync"

<<<<<<< HEAD
	"github.com/thomascriley/ble"
	"github.com/thomascriley/ble/linux/att"
=======
	"github.com/go-ble/ble"
	"github.com/go-ble/ble/linux/att"
>>>>>>> 0a73a9da
)

// NewServerWithName creates a new Server with the specified name
func NewServerWithName(name string) (*Server, error) {
	return NewServerWithNameAndHandler(name, nil)
}

// NewServerWithNameAndHandler allow to specify a custom NotifyHandler
func NewServerWithNameAndHandler(name string, notifyHandler ble.NotifyHandler) (*Server, error) {
	return &Server{
		name: name,
		svcs: defaultServicesWithHandler(name, notifyHandler),
		db:   att.NewDB(defaultServices(name), uint16(1)),
	}, nil
}

// NewServer ...
func NewServer() (*Server, error) {
	return NewServerWithName("Gopher")
}

// Server ...
type Server struct {
	sync.Mutex
	name string

	svcs []*ble.Service
	db   *att.DB
}

// AddService ...
func (s *Server) AddService(svc *ble.Service) error {
	s.Lock()
	defer s.Unlock()
	s.svcs = append(s.svcs, svc)
	s.db = att.NewDB(s.svcs, uint16(1)) // ble attrs start at 1
	return nil
}

// RemoveAllServices ...
func (s *Server) RemoveAllServices() error {
	s.Lock()
	defer s.Unlock()
	s.svcs = defaultServices(s.name)
	s.db = att.NewDB(s.svcs, uint16(1)) // ble attrs start at 1
	return nil
}

// SetServices ...
func (s *Server) SetServices(svcs []*ble.Service) error {
	s.Lock()
	defer s.Unlock()
	s.svcs = append(defaultServices(s.name), svcs...)
	s.db = att.NewDB(s.svcs, uint16(1)) // ble attrs start at 1
	return nil
}

// DB ...
func (s *Server) DB() *att.DB {
	return s.db
}

func defaultServices(name string) []*ble.Service {
	return defaultServicesWithHandler(name, nil)
}
func defaultServicesWithHandler(name string, handler ble.NotifyHandler) []*ble.Service {
	// https://developer.bluetooth.org/gatt/characteristics/Pages/CharacteristicViewer.aspx?u=org.bluetooth.characteristic.ble.appearance.xml
	var gapCharAppearanceGenericComputer = []byte{0x00, 0x80}

	gapSvc := ble.NewService(ble.GAPUUID)
	gapSvc.NewCharacteristic(ble.DeviceNameUUID).SetValue([]byte(name))
	gapSvc.NewCharacteristic(ble.AppearanceUUID).SetValue(gapCharAppearanceGenericComputer)
	gapSvc.NewCharacteristic(ble.PeripheralPrivacyUUID).SetValue([]byte{0x00})
	gapSvc.NewCharacteristic(ble.ReconnectionAddrUUID).SetValue([]byte{0x00, 0x00, 0x00, 0x00, 0x00, 0x00})
	gapSvc.NewCharacteristic(ble.PeferredParamsUUID).SetValue([]byte{0x06, 0x00, 0x06, 0x00, 0x00, 0x00, 0xd0, 0x07})

	gattSvc := ble.NewService(ble.GATTUUID)
	var indicationHandler ble.NotifyHandlerFunc
	indicationHandler = defaultHanderFunc
	if handler != nil {
		indicationHandler = handler.ServeNotify
	}
	gattSvc.NewCharacteristic(ble.ServiceChangedUUID).HandleIndicate(indicationHandler)
	return []*ble.Service{gapSvc, gattSvc}
}

func defaultHanderFunc(r ble.Request, n ble.Notifier) {
	log.Printf("TODO: indicate client when the services are changed")
	for {
		select {
		case <-n.Context().Done():
			log.Printf("count: Notification unsubscribed")
			return
		}
	}
}<|MERGE_RESOLUTION|>--- conflicted
+++ resolved
@@ -3,14 +3,8 @@
 import (
 	"log"
 	"sync"
-
-<<<<<<< HEAD
 	"github.com/thomascriley/ble"
 	"github.com/thomascriley/ble/linux/att"
-=======
-	"github.com/go-ble/ble"
-	"github.com/go-ble/ble/linux/att"
->>>>>>> 0a73a9da
 )
 
 // NewServerWithName creates a new Server with the specified name
