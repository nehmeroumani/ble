package linux

import (
<<<<<<< HEAD
	"fmt"
=======
	"context"
	"io"
>>>>>>> 0a73a9da
	"log"
	"time"

	"github.com/go-ble/ble"
	"github.com/go-ble/ble/linux/att"
	"github.com/go-ble/ble/linux/gatt"
	"github.com/go-ble/ble/linux/hci"
	"github.com/pkg/errors"
<<<<<<< HEAD
	"golang.org/x/net/context"

	"github.com/thomascriley/ble"
	"github.com/thomascriley/ble/linux/att"
	"github.com/thomascriley/ble/linux/gatt"
	"github.com/thomascriley/ble/linux/hci"
=======
>>>>>>> 0a73a9da
)

// NewDevice returns the default HCI device.
func NewDevice(opts ...ble.Option) (*Device, error) {
	return NewDeviceWithName("Gopher", opts...)
}

// NewDeviceWithName returns the default HCI device.
func NewDeviceWithName(name string, opts ...ble.Option) (*Device, error) {
	return NewDeviceWithNameAndHandler(name, nil, opts...)
}

func NewDeviceWithNameAndHandler(name string, handler ble.NotifyHandler, opts ...ble.Option) (*Device, error) {
	dev, err := hci.NewHCI(opts...)
	if err != nil {
		return nil, errors.Wrap(err, "can't create hci")
	}
	if err = dev.Init(); err != nil {
		dev.Close()
		return nil, errors.Wrap(err, "can't init hci")
	}

	srv, err := gatt.NewServerWithNameAndHandler(name, handler)
	if err != nil {
		dev.Close()
		return nil, errors.Wrap(err, "can't create server")
	}

	// mtu := ble.DefaultMTU
	mtu := ble.MaxMTU // TODO: get this from user using Option.
	if mtu > ble.MaxMTU {
		dev.Close()
		return nil, errors.Wrapf(err, "maximum ATT_MTU is %d", ble.MaxMTU)
	}

<<<<<<< HEAD
	d := &Device{HCI: dev, Server: s}
	go func() {
		for {
			l2c, err := dev.Accept()
			if err != nil {
				fmt.Printf("can't accept: %s\n", err)
				d.HCI.CloseWithError(err)
				return
=======
	go loop(dev, srv, mtu)

	return &Device{HCI: dev, Server: srv}, nil
}

func loop(dev *hci.HCI, s *gatt.Server, mtu int) {
	for {
		l2c, err := dev.Accept()
		if err != nil {
			// An EOF error indicates that the HCI socket was closed during
			// the read.  Don't report this as an error.
			if err != io.EOF {
				log.Printf("can't accept: %s", err)
>>>>>>> 0a73a9da
			}
			return
		}

		// Initialize the per-connection cccd values.
		l2c.SetContext(context.WithValue(l2c.Context(), ble.ContextKeyCCC, make(map[uint16]uint16)))
		l2c.SetRxMTU(mtu)

<<<<<<< HEAD
			s.Lock()
			as, err := att.NewServer(s.DB(), l2c)
			s.Unlock()
			if err != nil {
				log.Printf("can't create ATT server: %s", err)
				continue
			}
			go as.Loop()
		}
	}()
	return d, nil
=======
		s.Lock()
		as, err := att.NewServer(s.DB(), l2c)
		s.Unlock()
		if err != nil {
			log.Printf("can't create ATT server: %s", err)
			continue

		}
		go as.Loop()
	}
>>>>>>> 0a73a9da
}

// Device ...
type Device struct {
	HCI           *hci.HCI
	Server        *gatt.Server
	scanCtx       context.Context
	scanCancel    context.CancelFunc
	inquireCtx    context.Context
	inquireCancel context.CancelFunc
	numResponses  int
	allowDup      bool
	error         error
}

// AddService adds a service to database.
func (d *Device) AddService(svc *ble.Service) error {
	return d.Server.AddService(svc)
}

// RemoveAllServices removes all services that are currently in the database.
func (d *Device) RemoveAllServices() error {
	return d.Server.RemoveAllServices()
}

// SetServices set the specified service to the database.
// It removes all currently added services, if any.
func (d *Device) SetServices(svcs []*ble.Service) error {
	return d.Server.SetServices(svcs)
}

// Stop stops gatt server.
func (d *Device) Stop() error {
	return d.HCI.Close()
}

func (d *Device) Advertise(ctx context.Context, adv ble.Advertisement) error {
	if err := d.HCI.AdvertiseAdv(adv); err != nil {
		return err
	}
	<-ctx.Done()
	d.HCI.StopAdvertising()
	return ctx.Err()

}

// AdvertiseNameAndServices advertises device name, and specified service UUIDs.
// It tres to fit the UUIDs in the advertising packet as much as possible.
// If name doesn't fit in the advertising packet, it will be put in scan response.
func (d *Device) AdvertiseNameAndServices(ctx context.Context, name string, uuids ...ble.UUID) error {
	if err := d.HCI.AdvertiseNameAndServices(name, uuids...); err != nil {
		return err
	}
	<-ctx.Done()
	d.HCI.StopAdvertising()
	return ctx.Err()
}

// AdvertiseMfgData avertises the given manufacturer data.
func (d *Device) AdvertiseMfgData(ctx context.Context, id uint16, b []byte) error {
	if err := d.HCI.AdvertiseMfgData(id, b); err != nil {
		return err
	}
	<-ctx.Done()
	d.HCI.StopAdvertising()
	return ctx.Err()
}

// AdvertiseServiceData16 advertises data associated with a 16bit service uuid
func (d *Device) AdvertiseServiceData16(ctx context.Context, id uint16, b []byte) error {
	if err := d.HCI.AdvertiseServiceData16(id, b); err != nil {
		return err
	}
	<-ctx.Done()
	d.HCI.StopAdvertising()
	return ctx.Err()
}

// AdvertiseIBeaconData advertise iBeacon with given manufacturer data.
func (d *Device) AdvertiseIBeaconData(ctx context.Context, b []byte) error {
	if err := d.HCI.AdvertiseIBeaconData(b); err != nil {
		return err
	}
	<-ctx.Done()
	d.HCI.StopAdvertising()
	return ctx.Err()
}

// AdvertiseIBeacon advertises iBeacon with specified parameters.
func (d *Device) AdvertiseIBeacon(ctx context.Context, u ble.UUID, major, minor uint16, pwr int8) error {
	if err := d.HCI.AdvertiseIBeacon(u, major, minor, pwr); err != nil {
		return err
	}
	<-ctx.Done()
	d.HCI.StopAdvertising()
	return ctx.Err()
}

// Scan starts scanning. Duplicated advertisements will be filtered out if allowDup is set to false.
func (d *Device) Scan(ctx context.Context, allowDup bool, h ble.AdvHandler) error {
	if err := d.HCI.SetAdvHandler(h); err != nil {
		return err
	}
	if err := d.HCI.Scan(allowDup); err != nil {
		return err
	}
	d.allowDup = allowDup
	d.scanCtx, d.scanCancel = context.WithCancel(ctx)
	defer d.scanCancel()
	select {
	case <-d.scanCtx.Done():
		d.HCI.StopScanning()
		return ctx.Err()
	case <-d.HCI.Closed():
		return d.HCI.Error()
	}
}

// Inquire starts inquiring for bluetooth devices broadcasting using br/edr
func (d *Device) Inquire(ctx context.Context, numResponses int, h ble.InqHandler) error {
	deadline, ok := ctx.Deadline()
	if !ok {
		return errors.New("BR/EDR scanning requires a deadline be set")
	}
	length := int(deadline.Sub(time.Now()).Seconds() / 1.28)
	if err := d.HCI.SetInqHandler(h); err != nil {
		return err
	}
	if err := d.HCI.Inquire(length, numResponses); err != nil {
		return err
	}
	d.numResponses = numResponses
	d.inquireCtx, d.inquireCancel = context.WithCancel(ctx)
	defer d.inquireCancel()
	select {
	case <-d.inquireCtx.Done():
		d.HCI.StopInquiry()
		return ctx.Err()
	case <-d.HCI.Closed():
		return d.HCI.Error()
	}
}

// RequestRemoteName ...
func (d *Device) RequestRemoteName(a ble.Addr) (string, error) {
	return d.HCI.RequestRemoteName(a)
}

func (d *Device) tempStop() {
	if d.scanCtx != nil {
		select {
		case <-d.scanCtx.Done():
		default:
			d.HCI.StopScanning()
		}
	}
	if d.inquireCtx != nil {
		select {
		case <-d.inquireCtx.Done():
		default:
			d.HCI.StopInquiry()
		}
	}
}

func (d *Device) tempStart() {
	if d.scanCtx != nil {
		select {
		case <-d.scanCtx.Done():
		default:
			if err := d.HCI.Scan(d.allowDup); err != nil {
				d.scanCancel()
			}
		}
	}
	if d.inquireCtx != nil {
		select {
		case <-d.inquireCtx.Done():
		default:
			deadline, _ := d.inquireCtx.Deadline()
			length := int(deadline.Sub(time.Now()).Seconds() / 1.28)
			if err := d.HCI.Inquire(length, d.numResponses); err != nil {
				d.inquireCancel()
			}
		}
	}
}

// Dial ...
func (d *Device) Dial(ctx context.Context, a ble.Addr) (ble.Client, error) {
	// d.HCI.Dial is a blocking call, although most of time it should return immediately.
	// But in case passing wrong device address or the device went non-connectable, it blocks.
	// stopping the scan will improve ability to connect
	select {
	case <-d.HCI.Closed():
		return nil, d.HCI.Error()
	default:
	}
	d.tempStop()
	cln, err := d.HCI.Dial(ctx, a)
	d.tempStart()
	return cln, errors.Wrap(err, "can't dial")
}

// DialRFCOMM ...
// TODO: implement SDP to determine RFCOMM channel number
func (d *Device) DialRFCOMM(ctx context.Context, a ble.Addr, clockOffset uint16, pageScanRepetitionMode uint8, channel uint8) (ble.RFCOMMClient, error) {
	// d.HCI.DialRFCOMM is a blocking call, although most of time it should return immediately.
	// But in case passing wrong device address or the device went non-connectable, it blocks.
	select {
	case <-d.HCI.Closed():
		return nil, d.HCI.Error()
	default:
	}
	d.tempStop()
	cln, err := d.HCI.DialRFCOMM(ctx, a, clockOffset, pageScanRepetitionMode, channel)
	d.tempStart()
	return cln, errors.Wrap(err, "can't dial")
}

// Address returns the listener's device address.
func (d *Device) Address() ble.Addr {
	return d.HCI.Addr()
}

// Error ...
func (d *Device) Error() error {
	return d.HCI.Error()
}

// Closed ...
func (d *Device) Closed() <-chan struct{} {
	return d.HCI.Closed()
}<|MERGE_RESOLUTION|>--- conflicted
+++ resolved
@@ -1,124 +1,24 @@
 package linux
 
 import (
-<<<<<<< HEAD
 	"fmt"
-=======
 	"context"
 	"io"
->>>>>>> 0a73a9da
 	"log"
+	"strings"
+	"sync"
 	"time"
-
-	"github.com/go-ble/ble"
-	"github.com/go-ble/ble/linux/att"
-	"github.com/go-ble/ble/linux/gatt"
-	"github.com/go-ble/ble/linux/hci"
-	"github.com/pkg/errors"
-<<<<<<< HEAD
-	"golang.org/x/net/context"
+	"errors"
 
 	"github.com/thomascriley/ble"
 	"github.com/thomascriley/ble/linux/att"
 	"github.com/thomascriley/ble/linux/gatt"
 	"github.com/thomascriley/ble/linux/hci"
-=======
->>>>>>> 0a73a9da
 )
-
-// NewDevice returns the default HCI device.
-func NewDevice(opts ...ble.Option) (*Device, error) {
-	return NewDeviceWithName("Gopher", opts...)
-}
-
-// NewDeviceWithName returns the default HCI device.
-func NewDeviceWithName(name string, opts ...ble.Option) (*Device, error) {
-	return NewDeviceWithNameAndHandler(name, nil, opts...)
-}
-
-func NewDeviceWithNameAndHandler(name string, handler ble.NotifyHandler, opts ...ble.Option) (*Device, error) {
-	dev, err := hci.NewHCI(opts...)
-	if err != nil {
-		return nil, errors.Wrap(err, "can't create hci")
-	}
-	if err = dev.Init(); err != nil {
-		dev.Close()
-		return nil, errors.Wrap(err, "can't init hci")
-	}
-
-	srv, err := gatt.NewServerWithNameAndHandler(name, handler)
-	if err != nil {
-		dev.Close()
-		return nil, errors.Wrap(err, "can't create server")
-	}
-
-	// mtu := ble.DefaultMTU
-	mtu := ble.MaxMTU // TODO: get this from user using Option.
-	if mtu > ble.MaxMTU {
-		dev.Close()
-		return nil, errors.Wrapf(err, "maximum ATT_MTU is %d", ble.MaxMTU)
-	}
-
-<<<<<<< HEAD
-	d := &Device{HCI: dev, Server: s}
-	go func() {
-		for {
-			l2c, err := dev.Accept()
-			if err != nil {
-				fmt.Printf("can't accept: %s\n", err)
-				d.HCI.CloseWithError(err)
-				return
-=======
-	go loop(dev, srv, mtu)
-
-	return &Device{HCI: dev, Server: srv}, nil
-}
-
-func loop(dev *hci.HCI, s *gatt.Server, mtu int) {
-	for {
-		l2c, err := dev.Accept()
-		if err != nil {
-			// An EOF error indicates that the HCI socket was closed during
-			// the read.  Don't report this as an error.
-			if err != io.EOF {
-				log.Printf("can't accept: %s", err)
->>>>>>> 0a73a9da
-			}
-			return
-		}
-
-		// Initialize the per-connection cccd values.
-		l2c.SetContext(context.WithValue(l2c.Context(), ble.ContextKeyCCC, make(map[uint16]uint16)))
-		l2c.SetRxMTU(mtu)
-
-<<<<<<< HEAD
-			s.Lock()
-			as, err := att.NewServer(s.DB(), l2c)
-			s.Unlock()
-			if err != nil {
-				log.Printf("can't create ATT server: %s", err)
-				continue
-			}
-			go as.Loop()
-		}
-	}()
-	return d, nil
-=======
-		s.Lock()
-		as, err := att.NewServer(s.DB(), l2c)
-		s.Unlock()
-		if err != nil {
-			log.Printf("can't create ATT server: %s", err)
-			continue
-
-		}
-		go as.Loop()
-	}
->>>>>>> 0a73a9da
-}
 
 // Device ...
 type Device struct {
+	sync.WaitGroup
 	HCI           *hci.HCI
 	Server        *gatt.Server
 	scanCtx       context.Context
@@ -130,6 +30,87 @@
 	error         error
 }
 
+// NewDevice returns the default HCI device.
+func NewDevice() *Device {
+	return &Device{HCI: hci.NewHCI()}
+}
+
+func (d *Device) Initialize(ctx context.Context) error {
+	err := d.HCI.Init(ctx)
+	switch {
+	case errors.Is(err,ble.ErrAlreadyInitialized):
+		return err
+	case err == nil :
+		return nil
+	default:
+		_ = d.HCI.Close()
+		return fmt.Errorf("can't init hci: %w", err)
+	}
+}
+
+// Address returns the listener's device address.
+func (d *Device) Address() ble.Addr {
+	return d.HCI.Addr()
+}
+
+// Closes the gatt server.
+func (d *Device) Close() error {
+	defer d.Wait()
+	return d.HCI.Close()
+}
+
+// Closed ...
+func (d *Device) Closed() <-chan struct{} {
+	return d.HCI.Closed()
+}
+
+// blocking call
+func (d *Device) Serve(name string, handler ble.NotifyHandler) (err error) {
+	if d.Server, err = gatt.NewServerWithNameAndHandler(name, handler); err != nil {
+		return fmt.Errorf("can't create server: %w", err)
+	}
+
+	// mtu := ble.DefaultMTU
+	mtu := ble.MaxMTU // TODO: get this from user using Option.
+	//if mtu > ble.MaxMTU {
+	//	return  fmt.Errorf( "maximum ATT_MTU is %d", ble.MaxMTU)
+	//}
+
+	for {
+		l2c, err := d.HCI.Accept()
+		if err != nil {
+			// An EOF error indicates that the HCI socket was closed during
+			// the read.  Don't report this as an error.
+			if errors.Is(err, io.EOF) {
+				log.Printf("can't accept: %s", err)
+				continue
+			}
+			if err2 := d.HCI.Close(); err2 != nil {
+				return fmt.Errorf("could not accept connections: %w and could not close: %s", err, err2)
+			}
+			return fmt.Errorf("could not accept connections: %w", err)
+		}
+
+		// Initialize the per-connection cccd values.
+		//l2c.SetContext(context.WithValue(l2c.Context(), ble.ContextKeyCCC, make(map[uint16]uint16)))
+		l2c.SetRxMTU(mtu)
+
+		d.Server.Lock()
+		as, err := att.NewServer(d.Server.DB(), l2c)
+		d.Server.Unlock()
+		if err != nil {
+			fmt.Printf("can't create ATT server: %s", err)
+			continue
+		}
+
+		d.Add(1)
+		go func() {
+			defer d.Done()
+			as.Loop()
+		}()
+	}
+}
+
 // AddService adds a service to database.
 func (d *Device) AddService(svc *ble.Service) error {
 	return d.Server.AddService(svc)
@@ -146,18 +127,16 @@
 	return d.Server.SetServices(svcs)
 }
 
-// Stop stops gatt server.
-func (d *Device) Stop() error {
-	return d.HCI.Close()
-}
-
 func (d *Device) Advertise(ctx context.Context, adv ble.Advertisement) error {
-	if err := d.HCI.AdvertiseAdv(adv); err != nil {
-		return err
-	}
-	<-ctx.Done()
-	d.HCI.StopAdvertising()
-	return ctx.Err()
+	if err := d.HCI.AdvertiseAdv(ctx, adv); err != nil {
+		return err
+	}
+	select {
+	case <-ctx.Done():
+	case <-d.HCI.Closed():
+		return errors.New("hci device is down")
+	}
+	return d.HCI.StopAdvertising(ctx)
 
 }
 
@@ -165,128 +144,166 @@
 // It tres to fit the UUIDs in the advertising packet as much as possible.
 // If name doesn't fit in the advertising packet, it will be put in scan response.
 func (d *Device) AdvertiseNameAndServices(ctx context.Context, name string, uuids ...ble.UUID) error {
-	if err := d.HCI.AdvertiseNameAndServices(name, uuids...); err != nil {
-		return err
-	}
-	<-ctx.Done()
-	d.HCI.StopAdvertising()
-	return ctx.Err()
+	if err := d.HCI.AdvertiseNameAndServices(ctx, name, uuids...); err != nil {
+		return err
+	}
+	select {
+	case <-ctx.Done():
+	case <-d.HCI.Closed():
+		return errors.New("hci device is down")
+	}
+	return d.HCI.StopAdvertising(ctx)
 }
 
 // AdvertiseMfgData avertises the given manufacturer data.
 func (d *Device) AdvertiseMfgData(ctx context.Context, id uint16, b []byte) error {
-	if err := d.HCI.AdvertiseMfgData(id, b); err != nil {
-		return err
-	}
-	<-ctx.Done()
-	d.HCI.StopAdvertising()
-	return ctx.Err()
+	if err := d.HCI.AdvertiseMfgData(ctx, id, b); err != nil {
+		return err
+	}
+	select {
+	case <-ctx.Done():
+	case <-d.HCI.Closed():
+		return errors.New("hci device is down")
+	}
+	return d.HCI.StopAdvertising(ctx)
 }
 
 // AdvertiseServiceData16 advertises data associated with a 16bit service uuid
 func (d *Device) AdvertiseServiceData16(ctx context.Context, id uint16, b []byte) error {
-	if err := d.HCI.AdvertiseServiceData16(id, b); err != nil {
-		return err
-	}
-	<-ctx.Done()
-	d.HCI.StopAdvertising()
-	return ctx.Err()
+	if err := d.HCI.AdvertiseServiceData16(ctx, id, b); err != nil {
+		return err
+	}
+	select {
+	case <-ctx.Done():
+	case <-d.HCI.Closed():
+		return errors.New("hci device is down")
+	}
+	return d.HCI.StopAdvertising(ctx)
 }
 
 // AdvertiseIBeaconData advertise iBeacon with given manufacturer data.
 func (d *Device) AdvertiseIBeaconData(ctx context.Context, b []byte) error {
-	if err := d.HCI.AdvertiseIBeaconData(b); err != nil {
-		return err
-	}
-	<-ctx.Done()
-	d.HCI.StopAdvertising()
-	return ctx.Err()
+	if err := d.HCI.AdvertiseIBeaconData(ctx, b); err != nil {
+		return err
+	}
+	select {
+	case <-ctx.Done():
+	case <-d.HCI.Closed():
+		return errors.New("hci device is down")
+	}
+	return d.HCI.StopAdvertising(ctx)
 }
 
 // AdvertiseIBeacon advertises iBeacon with specified parameters.
 func (d *Device) AdvertiseIBeacon(ctx context.Context, u ble.UUID, major, minor uint16, pwr int8) error {
-	if err := d.HCI.AdvertiseIBeacon(u, major, minor, pwr); err != nil {
-		return err
-	}
-	<-ctx.Done()
-	d.HCI.StopAdvertising()
-	return ctx.Err()
+	if err := d.HCI.AdvertiseIBeacon(ctx, u, major, minor, pwr); err != nil {
+		return err
+	}
+	select {
+	case <-ctx.Done():
+	case <-d.HCI.Closed():
+		return errors.New("hci device is down")
+	}
+	return d.HCI.StopAdvertising(ctx)
 }
 
 // Scan starts scanning. Duplicated advertisements will be filtered out if allowDup is set to false.
 func (d *Device) Scan(ctx context.Context, allowDup bool, h ble.AdvHandler) error {
 	if err := d.HCI.SetAdvHandler(h); err != nil {
-		return err
-	}
-	if err := d.HCI.Scan(allowDup); err != nil {
-		return err
+		return fmt.Errorf("unable to set advertisement handler: %s", err)
+	}
+	if err := d.HCI.Scan(ctx, allowDup); err != nil {
+		return fmt.Errorf("unable to start scan: %w", err)
 	}
 	d.allowDup = allowDup
+
+	// scan until the context or socket close
 	d.scanCtx, d.scanCancel = context.WithCancel(ctx)
 	defer d.scanCancel()
 	select {
 	case <-d.scanCtx.Done():
-		d.HCI.StopScanning()
-		return ctx.Err()
-	case <-d.HCI.Closed():
-		return d.HCI.Error()
+		return d.HCI.StopScanning(context.Background())
+	case <-d.HCI.Closed():
+		return errors.New("hci device closed")
 	}
 }
 
 // Inquire starts inquiring for bluetooth devices broadcasting using br/edr
-func (d *Device) Inquire(ctx context.Context, numResponses int, h ble.InqHandler) error {
-	deadline, ok := ctx.Deadline()
-	if !ok {
-		return errors.New("BR/EDR scanning requires a deadline be set")
-	}
-	length := int(deadline.Sub(time.Now()).Seconds() / 1.28)
+func (d *Device) Inquire(ctx context.Context, interval time.Duration, numResponses int, h ble.InqHandler) error {
+	d.numResponses = numResponses
+
 	if err := d.HCI.SetInqHandler(h); err != nil {
-		return err
-	}
-	if err := d.HCI.Inquire(length, numResponses); err != nil {
-		return err
-	}
-	d.numResponses = numResponses
-	d.inquireCtx, d.inquireCancel = context.WithCancel(ctx)
-	defer d.inquireCancel()
-	select {
-	case <-d.inquireCtx.Done():
-		d.HCI.StopInquiry()
-		return ctx.Err()
-	case <-d.HCI.Closed():
-		return d.HCI.Error()
+		return fmt.Errorf("unable to set inquiry handler: %w", err)
+	}
+
+	// inquiries do not run indefinitely but for specific intervals of time. To mimic indefinite scanning: periodically
+	// restart the scan with the timeout ends
+	for {
+		d.inquireCtx, d.inquireCancel = context.WithTimeout(ctx,interval)
+		defer d.inquireCancel()
+
+		if err := d.HCI.Inquire(ctx, int(float64(interval) / 1.28), 255); err != nil {
+			return fmt.Errorf("unable to start inquiry: %w", err)
+		}
+
+		// inquire until the context closes or the socket closes
+		select {
+		case <-d.inquireCtx.Done():
+			// stop the current inquiry
+			if err := d.HCI.StopInquiry(context.Background()); err != nil {
+				return fmt.Errorf("unable to stop inquiry: %w", err)
+			}
+			// check if it's time to exit, otherwise restart the inquiry
+			select {
+			case <-ctx.Done():
+				return nil
+			default:
+				continue
+			}
+		case <-d.HCI.Closed():
+			return errors.New("hci device closed")
+		}
 	}
 }
 
 // RequestRemoteName ...
-func (d *Device) RequestRemoteName(a ble.Addr) (string, error) {
-	return d.HCI.RequestRemoteName(a)
-}
-
-func (d *Device) tempStop() {
+func (d *Device) RequestRemoteName(ctx context.Context, a ble.Addr) (string, error) {
+	return d.HCI.RequestRemoteName(ctx, a)
+}
+
+// tempStop temporarily stops scanning or inquiring (this is done when connecting)
+func (d *Device) tempStop() error {
 	if d.scanCtx != nil {
 		select {
 		case <-d.scanCtx.Done():
 		default:
-			d.HCI.StopScanning()
+			if err := d.HCI.StopScanning(context.Background()); err != nil {
+				return err
+			}
 		}
 	}
 	if d.inquireCtx != nil {
 		select {
 		case <-d.inquireCtx.Done():
 		default:
-			d.HCI.StopInquiry()
-		}
-	}
-}
-
-func (d *Device) tempStart() {
+			if err := d.HCI.StopInquiry(context.Background()); err != nil {
+				return err
+			}
+		}
+	}
+	return nil
+}
+
+// tempStop restarts a temporary stoppage
+func (d *Device) tempStart() error {
+	errored := make([]string, 0)
 	if d.scanCtx != nil {
 		select {
 		case <-d.scanCtx.Done():
 		default:
-			if err := d.HCI.Scan(d.allowDup); err != nil {
-				d.scanCancel()
+			// restart scan, if unable to cancel the context to stop the original request
+			if err := d.HCI.Scan(d.scanCtx, d.allowDup); err != nil {
+				errored = append(errored, fmt.Sprintf("could not restart scan: %s", err.Error()))
 			}
 		}
 	}
@@ -296,56 +313,60 @@
 		default:
 			deadline, _ := d.inquireCtx.Deadline()
 			length := int(deadline.Sub(time.Now()).Seconds() / 1.28)
-			if err := d.HCI.Inquire(length, d.numResponses); err != nil {
-				d.inquireCancel()
-			}
-		}
-	}
+			if err := d.HCI.Inquire(d.inquireCtx, length, d.numResponses); err != nil {
+				errored = append(errored, fmt.Sprintf("could not restart inquiry: %s", err.Error()))
+			}
+		}
+	}
+	if len(errored) > 0 {
+		if d.scanCancel != nil {
+			d.scanCancel()
+		}
+		if d.inquireCancel != nil {
+			d.inquireCancel()
+		}
+		return fmt.Errorf("%w: %s", ble.ErrRestartScan, strings.Join(errored, ","))
+	}
+	return nil
 }
 
 // Dial ...
-func (d *Device) Dial(ctx context.Context, a ble.Addr) (ble.Client, error) {
+func (d *Device) DialBLE(ctx context.Context, address ble.Addr, addressType ble.AddressType) (ble.ClientBLE, error) {
 	// d.HCI.Dial is a blocking call, although most of time it should return immediately.
 	// But in case passing wrong device address or the device went non-connectable, it blocks.
 	// stopping the scan will improve ability to connect
 	select {
 	case <-d.HCI.Closed():
-		return nil, d.HCI.Error()
+		return nil, errors.New("hci device is down")
 	default:
 	}
-	d.tempStop()
-	cln, err := d.HCI.Dial(ctx, a)
-	d.tempStart()
-	return cln, errors.Wrap(err, "can't dial")
+	if err := d.tempStop(); err != nil {
+		return nil, fmt.Errorf("unable to temporary stop scan: %w", err)
+	}
+	cln, err := d.HCI.Dial(ctx, address, addressType)
+	if err := d.tempStart(); err != nil {
+		return cln, err
+	}
+	return cln, fmt.Errorf("can't dial ble: %w", err)
 }
 
 // DialRFCOMM ...
 // TODO: implement SDP to determine RFCOMM channel number
-func (d *Device) DialRFCOMM(ctx context.Context, a ble.Addr, clockOffset uint16, pageScanRepetitionMode uint8, channel uint8) (ble.RFCOMMClient, error) {
+func (d *Device) DialRFCOMM(ctx context.Context, a ble.Addr, clockOffset uint16, pageScanRepetitionMode uint8, channel uint8) (ble.ClientRFCOMM, error) {
 	// d.HCI.DialRFCOMM is a blocking call, although most of time it should return immediately.
 	// But in case passing wrong device address or the device went non-connectable, it blocks.
 	select {
 	case <-d.HCI.Closed():
-		return nil, d.HCI.Error()
+		return nil, errors.New("hci device is down")
 	default:
 	}
-	d.tempStop()
+	if err := d.tempStop(); err != nil {
+		return nil, fmt.Errorf("unable to temporary stop scan: %w", err)
+	}
 	cln, err := d.HCI.DialRFCOMM(ctx, a, clockOffset, pageScanRepetitionMode, channel)
-	d.tempStart()
-	return cln, errors.Wrap(err, "can't dial")
-}
-
-// Address returns the listener's device address.
-func (d *Device) Address() ble.Addr {
-	return d.HCI.Addr()
-}
-
-// Error ...
-func (d *Device) Error() error {
-	return d.HCI.Error()
-}
-
-// Closed ...
-func (d *Device) Closed() <-chan struct{} {
-	return d.HCI.Closed()
-}+	if err := d.tempStart(); err != nil {
+		return cln, err
+	}
+	return cln, fmt.Errorf( "can't dial rfcomm: %w", err)
+}
+
