--- conflicted
+++ resolved
@@ -2,26 +2,14 @@
 
 import (
 	"bytes"
+	"context"
+	"errors"
 	"fmt"
-<<<<<<< HEAD
-=======
-	"io"
-	"log"
->>>>>>> 0a73a9da
 	"net"
 	"strings"
 	"sync"
 	"time"
 
-<<<<<<< HEAD
-	log "github.com/mgutz/logxi/v1"
-=======
-	"github.com/go-ble/ble"
-	"github.com/go-ble/ble/linux/hci/cmd"
-	"github.com/go-ble/ble/linux/hci/evt"
-	"github.com/go-ble/ble/linux/hci/socket"
->>>>>>> 0a73a9da
-	"github.com/pkg/errors"
 	"github.com/thomascriley/ble"
 	"github.com/thomascriley/ble/linux/hci/cmd"
 	"github.com/thomascriley/ble/linux/hci/evt"
@@ -54,23 +42,19 @@
 }
 
 // NewHCI returns a hci device.
-func NewHCI(opts ...ble.Option) (*HCI, error) {
+func NewHCI() *HCI {
 	h := &HCI{
 		id: -1,
 
 		chCmdPkt:  make(chan *pkt),
 		chCmdBufs: make(chan []byte, 16),
 		sent:      make(map[int]*pkt),
-<<<<<<< HEAD
 		sentMutex: &sync.RWMutex{},
 
 		evth:     map[int]handlerFn{},
 		evtMutex: &sync.RWMutex{},
 		subh:     map[int]handlerFn{},
 		subMutex: &sync.RWMutex{},
-=======
-		muSent:    &sync.Mutex{},
->>>>>>> 0a73a9da
 
 		dynamicCID: cidDynamicStart,
 
@@ -80,19 +64,15 @@
 		chMasterBREDRConn: make(chan *Conn),
 		chSlaveConn:       make(chan *Conn),
 
-		done: make(chan bool),
-	}
-	h.params.init()
-	if err := h.Option(opts...); err != nil {
-		return nil, errors.Wrap(err, "can't set options")
-	}
-
-	return h, nil
+		//done: make(chan bool),
+	}
+	return h
 }
 
 // HCI ...
 type HCI struct {
 	sync.Mutex
+	sync.WaitGroup
 
 	params params
 
@@ -102,7 +82,6 @@
 	// Host to Controller command flow control [Vol 2, Part E, 4.4]
 	chCmdPkt  chan *pkt
 	chCmdBufs chan []byte
-	muSent    *sync.Mutex
 	sent      map[int]*pkt
 	sentMutex *sync.RWMutex
 
@@ -122,20 +101,15 @@
 
 	// adHist tracks the history of past scannable advertising packets.
 	// Controller delivers AD(Advertising Data) and SR(Scan Response) separately
-<<<<<<< HEAD
-	// through HCI. Upon recieving an AD, no matter it's scannable or not, we
-	// pass a Advertisement (AD only) to advHandler immediately.
-	// Upon recieving a SR, we search the AD history for the AD from the same
-	// device, and pass the Advertisement (AD+SR) to advHandler.
-=======
 	// through HCI. Upon receiving an AD, no matter it's scannable or not, we
 	// pass a Advertisement (AD only) to advHandler immediately.
 	// Upon receiving a SR, we search the AD history for the AD from the same
 	// device, and pass the Advertisiement (AD+SR) to advHandler.
->>>>>>> 0a73a9da
 	// The adHist and adLast are allocated in the Scan().
 	advHandler ble.AdvHandler
 	adHist     map[string]*Advertisement
+	adTimes    map[string]time.Time
+	adMutex    sync.RWMutex
 
 	// Inquiry scan handler
 	inqHandler ble.InqHandler
@@ -160,18 +134,22 @@
 	connectedHandler    func(evt.LEConnectionComplete)
 	disconnectedHandler func(evt.DisconnectionComplete)
 
-	dialerTmo   time.Duration
-	listenerTmo time.Duration
-
 	// SMP capabilities
 	smpCapabilites smp.Capabilities
 
+	// holds socket errors before closing
 	err  error
-	done chan bool
+
+	initialized bool
+	//done chan bool
 }
 
 // Init ...
-func (h *HCI) Init() error {
+func (h *HCI) Init(ctx context.Context) (err error) {
+	if h.initialized{
+		return ble.ErrAlreadyInitialized
+	}
+	h.initialized = true
 
 	h.evtMutex.Lock()
 
@@ -213,16 +191,19 @@
 
 	h.nameHandlers = &nameHandlers{handlers: make(map[ble.Addr]chan *nameEvent, 0)}
 
-	skt, err := socket.NewSocket(h.id)
-	if err != nil {
+	if h.skt, err = socket.NewSocket(h.id); err != nil {
 		return err
 	}
-	h.skt = skt
-
-	h.setAllowedCommands(1)
-
-	go h.sktLoop()
-	if err := h.init(); err != nil {
+	h.Add(1)
+	go func(){
+		defer h.Done()
+		h.sktLoop()
+	}()
+
+	if err := h.setAllowedCommands(1); err != nil {
+		return fmt.Errorf("unable to set allowed commands: %w", err)
+	}
+	if err := h.init(ctx); err != nil {
 		return err
 	}
 
@@ -230,57 +211,84 @@
 	// HCI header (1 Byte) + ACL Data Header (4 bytes) + L2CAP PDU (or fragment)
 	h.pool = NewPool(1+4+h.bufSize, h.bufCnt-1)
 
-	h.Send(&h.params.advParams, nil)
-	h.Send(&h.params.scanParams, nil)
+	if err := h.Send(ctx, &h.params.advParams, nil); err != nil {
+		return fmt.Errorf("unable to send advertising params: %w", err)
+	}
+	if err := h.Send(ctx, &h.params.scanParams, nil); err != nil {
+		return fmt.Errorf("unable to send scan params: %w", err)
+	}
 	return nil
 }
 
 // Close ...
 func (h *HCI) Close() error {
-	return h.close(nil)
-}
-
-func (h *HCI) CloseWithError(err error) error {
-	return h.close(err)
+	defer h.Wait()
+
+	errored := make([]string,0)
+	if h.skt != nil {
+		// 2 seconds to close all connections
+		ctx, cancel := context.WithTimeout(context.Background(), 2 * time.Second)
+		defer cancel()
+
+		// close connections to all peripherals
+		h.muConns.Lock()
+		for _, c := range h.conns {
+			// 200 milliseconds to close each connection
+			subCtx, cancel := context.WithTimeout(ctx, 200 * time.Millisecond)
+			if err := c.Close(subCtx); err != nil {
+				errored = append(errored, err.Error())
+			}
+			cancel()
+		}
+		h.muConns.Unlock()
+
+		if err := h.skt.Close(); err != nil {
+			errored = append(errored, err.Error())
+		}
+	}
+	if len(errored) > 0 {
+		return fmt.Errorf("unable to nicely close: %s", strings.Join(errored, ", "))
+	}
+	return nil
 }
 
 // Closed ...
 func (h *HCI) Closed() chan struct{} {
+	if h.skt == nil {
+		h.err = errors.New("socket has not been initialized")
+		ch := make(chan struct{})
+		close(ch)
+		return ch
+	}
 	return h.skt.Closed()
 }
 
-// Error ...
-func (h *HCI) Error() error {
-	return h.err
-}
-
-// Option sets the options specified.
-func (h *HCI) Option(opts ...ble.Option) error {
-	var err error
-	for _, opt := range opts {
-		err = opt(h)
-	}
-	return err
-}
-
-func (h *HCI) init() error {
-	h.Send(&cmd.Reset{}, nil)
+func (h *HCI) init(ctx context.Context) error {
+	if err := h.Send(ctx, &cmd.Reset{}, nil); err!= nil {
+		return fmt.Errorf("unable to reset: %w", err)
+	}
 
 	ReadBDADDRRP := cmd.ReadBDADDRRP{}
-	h.Send(&cmd.ReadBDADDR{}, &ReadBDADDRRP)
+	if err := h.Send(ctx, &cmd.ReadBDADDR{}, &ReadBDADDRRP); err != nil {
+		return fmt.Errorf("unable to read BDADDR: %w", err)
+	}
 
 	a := ReadBDADDRRP.BDADDR
-	h.addr = net.HardwareAddr([]byte{a[5], a[4], a[3], a[2], a[1], a[0]})
+	h.addr = []byte{a[5], a[4], a[3], a[2], a[1], a[0]}
 
 	ReadBufferSizeRP := cmd.ReadBufferSizeRP{}
-	h.Send(&cmd.ReadBufferSize{}, &ReadBufferSizeRP)
+	if err := h.Send(ctx, &cmd.ReadBufferSize{}, &ReadBufferSizeRP); err != nil {
+		return fmt.Errorf("unable to read buffer size: %w", err)
+	}
 
 	// Assume the buffers are shared between ACL-U and LE-U.
 	h.bufCnt = int(ReadBufferSizeRP.HCTotalNumACLDataPackets)
 	h.bufSize = int(ReadBufferSizeRP.HCACLDataPacketLength)
 
 	LEReadBufferSizeRP := cmd.LEReadBufferSizeRP{}
-	h.Send(&cmd.LEReadBufferSize{}, &LEReadBufferSizeRP)
+	if err := h.Send(ctx, &cmd.LEReadBufferSize{}, &LEReadBufferSizeRP); err != nil {
+		return fmt.Errorf("unable to read le buffer size: %w", err)
+	}
 
 	if LEReadBufferSizeRP.HCTotalNumLEDataPackets != 0 {
 		// Okay, LE-U do have their own buffers.
@@ -289,163 +297,150 @@
 	}
 
 	LEReadAdvertisingChannelTxPowerRP := cmd.LEReadAdvertisingChannelTxPowerRP{}
-	h.Send(&cmd.LEReadAdvertisingChannelTxPower{}, &LEReadAdvertisingChannelTxPowerRP)
+	if err := h.Send(ctx, &cmd.LEReadAdvertisingChannelTxPower{}, &LEReadAdvertisingChannelTxPowerRP); err != nil {
+		return fmt.Errorf("unable to read advertising channel tx power: %w", err)
+	}
 
 	h.txPwrLv = int(LEReadAdvertisingChannelTxPowerRP.TransmitPowerLevel)
 
 	LESetEventMaskRP := cmd.LESetEventMaskRP{}
-	h.Send(&cmd.LESetEventMask{LEEventMask: 0x000000000000001F}, &LESetEventMaskRP)
+	if err := h.Send(ctx, &cmd.LESetEventMask{LEEventMask: 0x000000000000001F}, &LESetEventMaskRP); err != nil {
+		return fmt.Errorf("unable to set le event mask: %w", err)
+	}
 
 	SetEventMaskRP := cmd.SetEventMaskRP{}
-	h.Send(&cmd.SetEventMask{EventMask: 0x3dbff807fffbffff}, &SetEventMaskRP)
+	if err := h.Send(ctx, &cmd.SetEventMask{EventMask: 0x3dbff807fffbffff}, &SetEventMaskRP); err != nil {
+		return fmt.Errorf("unable to set event mask: %w", err)
+	}
 
 	WriteLEHostSupportRP := cmd.WriteLEHostSupportRP{}
-	h.Send(&cmd.WriteLEHostSupport{LESupportedHost: 1, SimultaneousLEHost: 0}, &WriteLEHostSupportRP)
-
-	return h.err
+	if err := h.Send(ctx, &cmd.WriteLEHostSupport{LESupportedHost: 1, SimultaneousLEHost: 0}, &WriteLEHostSupportRP); err != nil {
+		return fmt.Errorf("unable to write le host support: %w", err)
+	}
+
+	return nil
 }
 
 // Send ...
-func (h *HCI) Send(c Command, r CommandRP) error {
-	b, err := h.send(c)
-	if err != nil {
-		return err
-	}
-	if len(b) > 0 && b[0] != 0x00 {
-		return ErrCommand(b[0])
-	}
-	if r != nil {
-		return r.Unmarshal(b)
-	}
-	return nil
-}
-
-func (h *HCI) send(c Command) ([]byte, error) {
-	if h.err != nil {
-		return nil, h.err
-	}
-	p := &pkt{c, make(chan []byte)}
-	b := <-h.chCmdBufs
-	b[0] = byte(pktTypeCommand) // HCI header
+func (h *HCI) Send(ctx context.Context, c Command, r CommandRP) error {
+	// reuse the byte array, marshalling the new command into it
+	var b []byte
+	select {
+	case b = <-h.chCmdBufs:
+	case <-h.Closed():
+		return fmt.Errorf("hci device disconnected: %w", h.err)
+	case <-ctx.Done():
+		return ctx.Err()
+	}
+
+	b[0] = pktTypeCommand // HCI header
 	b[1] = byte(c.OpCode())
 	b[2] = byte(c.OpCode() >> 8)
 	b[3] = byte(c.Len())
 	if err := c.Marshal(b[4:]); err != nil {
-		h.close(fmt.Errorf("hci: failed to marshal cmd: %s", err))
-	}
-
-<<<<<<< HEAD
+		return fmt.Errorf("hci: failed to marshal cmd: %w", err)
+	}
+
+	// compose the packet
+	p := &pkt{c, make(chan []byte)}
+
+	// keep track of sent packets awaiting responses
 	h.sentMutex.Lock()
 	h.sent[c.OpCode()] = p
 	h.sentMutex.Unlock()
-=======
-	h.muSent.Lock()
-	h.sent[c.OpCode()] = p
-	h.muSent.Unlock()
->>>>>>> 0a73a9da
+
+	// write the packet to the socket and check for errors
 	if n, err := h.skt.Write(b[:4+c.Len()]); err != nil {
-		h.close(fmt.Errorf("hci: failed to send cmd: %s", err))
+		return fmt.Errorf("hci: failed to send cmd: %w", err)
 	} else if n != 4+c.Len() {
-		h.close(fmt.Errorf("hci: failed to send whole cmd pkt to hci socket"))
-	}
-
-	var ret []byte
-	var err error
-
-	// emergency timeout to prevent calls from locking up if the HCI
-	// interface doesn't respond.  Responsed here should normally be fast
-	// a timeout indicates a major problem with HCI.
-	timeout := time.NewTimer(10 * time.Second)
-	select {
-	case <-timeout.C:
-		err = fmt.Errorf("hci: no response to command, hci connection failed")
-		ret = nil
-	case <-h.done:
-		err = h.err
-		ret = nil
-	case b := <-p.done:
-		err = nil
-		ret = b
-	}
-	timeout.Stop()
+		return errors.New("hci: failed to send whole cmd pkt to hci socket")
+	}
 
 	// clear sent table when done, we sometimes get command complete or
 	// command status messages with no matching send, which can attempt to
 	// access stale packets in sent and fail or lock up.
-	h.muSent.Lock()
-	delete(h.sent, c.OpCode())
-	h.muSent.Unlock()
-
-	return ret, err
+	defer func(){
+		h.sentMutex.Lock()
+		delete(h.sent, c.OpCode())
+		h.sentMutex.Unlock()
+	}()
+
+	// emergency timeout to prevent calls from locking up if the HCI
+	// interface doesn't respond.  Response here should normally be fast
+	// a timeout indicates a major problem with HCI.
+	for {
+		select {
+		case <-ctx.Done():
+			return errors.New("hci: no response to command: timed out")
+		case <-h.Closed():
+			return fmt.Errorf("hci: no response to command: disconnected: %w", h.err)
+		case b := <-p.done:
+			if len(b) > 0 && b[0] != 0x00 {
+				return ErrCommand(b[0])
+			}
+			if r != nil {
+				if err := r.Unmarshal(b); err != nil {
+					// assume this is due to receiving a response of previous command that timed out
+					fmt.Printf("could not unmarshal bytes into `%T` - %02X: %s",r, b, err)
+					continue
+				}
+			}
+			return nil
+		}
+	}
 }
 
 func (h *HCI) sentPkt(code int) (*pkt, bool) {
 	h.sentMutex.RLock()
-	defer h.sentMutex.RUnlock()
 	p, ok := h.sent[code]
+	h.sentMutex.RUnlock()
 	return p, ok
 }
 
 func (h *HCI) evtHandler(code int) (handlerFn, bool) {
 	h.evtMutex.RLock()
-	defer h.evtMutex.RUnlock()
-	evth, ok := h.evth[code]
-	return evth, ok
+	eventH, ok := h.evth[code]
+	h.evtMutex.RUnlock()
+	return eventH, ok
 }
 
 func (h *HCI) subHandler(code int) (handlerFn, bool) {
 	h.subMutex.RLock()
-	defer h.subMutex.RUnlock()
-	subh, ok := h.subh[code]
-	return subh, ok
+	subH, ok := h.subh[code]
+	h.subMutex.RUnlock()
+	return subH, ok
 }
 
 func (h *HCI) sktLoop() {
-	b := make([]byte, 4096)
-	defer close(h.done)
+	defer func(){_ = h.Close()}()
+
+	var (
+		n int
+		err error
+		b = make([]byte, 4096)
+	)
 	for {
-		n, err := h.skt.Read(b)
-		if n == 0 || err != nil {
-<<<<<<< HEAD
-			if errr := h.close(fmt.Errorf("skt: %s", err)); errr != nil {
-				log.Error("error closing socket: %s", errr.Error())
-=======
-			if err == io.EOF {
-				h.err = err //callers depend on detecting io.EOF, don't wrap it.
-			} else {
-				h.err = fmt.Errorf("skt: %s", err)
->>>>>>> 0a73a9da
-			}
+		// wait for read packet or for the socket to close
+		if n, err = h.skt.Read(b); n == 0 || err != nil {
+			h.err = fmt.Errorf("skt: %w", err)
 			return
 		}
+
+		// handle the packet, copy bytes to prevent mangling in threads
 		p := make([]byte, n)
 		copy(p, b)
-		if err := h.handlePkt(p); err != nil {
-<<<<<<< HEAD
-			if errr := h.close(fmt.Errorf("skt: %s", err)); errr != nil {
-				log.Error("error closing socket: %s", errr.Error())
-			}
-			return
-=======
-			// Some bluetooth devices may append vendor specific packets at the last,
-			// in this case, simply ignore them.
-			if strings.HasPrefix(err.Error(), "unsupported vendor packet:") {
-				_ = logger.Error("skt: %v", err)
-			} else {
-				log.Printf("skt: %v", err)
-				continue
-			}
->>>>>>> 0a73a9da
-		}
-	}
-}
-
-func (h *HCI) close(err error) error {
-	h.err = err
-	if h.skt != nil {
-		return h.skt.Close()
-	}
-	return err
+		err = h.handlePkt(p)
+
+		// ignore some select errors, others should be printed for future work
+		switch {
+		case err == nil:
+		case errors.Is(err,ErrUnknownCommand):
+		case errors.Is(err,ErrUnsupportedVendorPacket):
+		case errors.Is(err,ErrUnsupportedScoPacket):
+		default:
+			fmt.Printf("skt: %s\n", err)
+		}
+	}
 }
 
 func (h *HCI) handlePkt(b []byte) error {
@@ -453,35 +448,34 @@
 	t, b := b[0], b[1:]
 	switch t {
 	case pktTypeCommand:
-		return fmt.Errorf("unmanaged cmd: % X", b)
+		return fmt.Errorf("%w: % X", ErrUnsupportedCommand, b)
 	case pktTypeACLData:
 		return h.handleACL(b)
 	case pktTypeSCOData:
-		return fmt.Errorf("unsupported sco packet: % X", b)
+		return fmt.Errorf("%w: % X",ErrUnsupportedScoPacket, b)
 	case pktTypeEvent:
 		return h.handleEvt(b)
 	case pktTypeVendor:
-		return fmt.Errorf("unsupported vendor packet: % X", b)
+		return fmt.Errorf("%w: % X",ErrUnsupportedVendorPacket, b)
 	default:
-		return fmt.Errorf("invalid packet: 0x%02X % X", t, b)
+		return fmt.Errorf("%w: 0x%02X % X",ErrInvalidPacket, t, b)
 	}
 }
 
 func (h *HCI) handleACL(b []byte) error {
-<<<<<<< HEAD
-
-=======
 	handle := packet(b).handle()
->>>>>>> 0a73a9da
 	h.muConns.Lock()
 	c, ok := h.conns[handle]
 	h.muConns.Unlock()
 	if !ok {
-		_ = logger.Warn("invalid connection handle on ACL packet", "handle", handle)
-		return nil
-	}
-	c.chInPkt <- b
-	return nil
+		return nil
+	}
+	select {
+	case c.chInPkt <- b:
+		return nil
+	case <- h.Closed():
+		return fmt.Errorf("hci device disconnected: %w", h.err)
+	}
 }
 
 func (h *HCI) handleEvt(b []byte) error {
@@ -511,7 +505,13 @@
 func (h *HCI) handleLEMeta(b []byte) error {
 	subcode := int(b[0])
 	if f, found := h.subHandler(subcode); found {
-		return f(b)
+		err := f(b)
+		switch subcode {
+		case evt.LEAdvertisingReportSubCode:
+			return nil
+		default:
+			return err
+		}
 	}
 	return fmt.Errorf("unsupported LE event: % X", b)
 }
@@ -529,38 +529,32 @@
 			fallthrough
 		case evtTypAdvScanInd:
 			a = newAdvertisement(e, i)
+			h.adMutex.Lock()
 			h.adHist[a.Address().String()] = a
+			h.adTimes[a.Address().String()] = time.Now()
+			for addr, stamp := range h.adTimes {
+				if stamp.Add(5 * time.Minute).Before(time.Now()) {
+					delete(h.adTimes, addr)
+					delete(h.adHist, addr)
+				}
+			}
 		case evtTypScanRsp:
 			sr := newAdvertisement(e, i)
-<<<<<<< HEAD
-			a = h.adHist[sr.Address().String()]
-
-			// Got a SR without having recieved an associated AD before?
-=======
-			for idx := h.adLast - 1; idx != h.adLast; idx-- {
-				if idx == -1 {
-					idx = len(h.adHist) - 1
-				}
-				if h.adHist[idx] == nil {
-					break
-				}
-				if h.adHist[idx].Addr().String() == sr.Addr().String() {
-					h.adHist[idx].setScanResponse(sr)
-					a = h.adHist[idx]
-					break
-				}
-			}
+			a, ok := h.adHist[sr.Address().String()]
 			// Got a SR without having received an associated AD before?
->>>>>>> 0a73a9da
-			if a == nil {
-				return fmt.Errorf("received scan response %s with no associated Advertising Data packet", sr.Addr())
+			if !ok {
+				return fmt.Errorf("received scan response %s with no associated Advertising Data packet", sr.Address())
 			}
 			a.setScanResponse(sr)
 		default:
 			a = newAdvertisement(e, i)
 		}
 
-		go h.advHandler(a)
+		h.Add(1)
+		go func() {
+			defer h.Done()
+			h.advHandler(a)
+		}()
 	}
 
 	return nil
@@ -568,44 +562,43 @@
 
 func (h *HCI) handleCommandComplete(b []byte) error {
 	e := evt.CommandComplete(b)
-	h.setAllowedCommands(int(e.NumHCICommandPackets()))
+	if err := h.setAllowedCommands(int(e.NumHCICommandPackets())); err != nil {
+		return fmt.Errorf("unable to set allowed commands: %w", err)
+	}
 
 	// NOP command, used for flow control purpose [Vol 2, Part E, 4.4]
 	// no handling other than setAllowedCommands needed
 	if e.CommandOpcode() == 0x0000 {
 		return nil
 	}
-<<<<<<< HEAD
-
 	p, found := h.sentPkt(int(e.CommandOpcode()))
-=======
-	h.muSent.Lock()
-	p, found := h.sent[int(e.CommandOpcode())]
-	h.muSent.Unlock()
->>>>>>> 0a73a9da
 	if !found {
 		return fmt.Errorf("can't find the cmd for CommandCompleteEP: % X", e)
 	}
-	p.done <- e.ReturnParameters()
-	return nil
+	select {
+	case p.done <- e.ReturnParameters():
+		return nil
+	case <-h.Closed():
+		return fmt.Errorf("hci device closed: %w", h.err)
+	}
 }
 
 func (h *HCI) handleCommandStatus(b []byte) error {
 	e := evt.CommandStatus(b)
-	h.setAllowedCommands(int(e.NumHCICommandPackets()))
-
-<<<<<<< HEAD
+	if err := h.setAllowedCommands(int(e.NumHCICommandPackets())); err != nil {
+		return fmt.Errorf("unable to set allowed commands: %w", err)
+	}
+
 	p, found := h.sentPkt(int(e.CommandOpcode()))
-=======
-	h.muSent.Lock()
-	p, found := h.sent[int(e.CommandOpcode())]
-	h.muSent.Unlock()
->>>>>>> 0a73a9da
 	if !found {
 		return fmt.Errorf("can't find the cmd for CommandStatusEP: % X", e)
 	}
-	p.done <- []byte{e.Status()}
-	return nil
+	select {
+	case p.done <- []byte{e.Status()}:
+		return nil
+	case <-h.Closed():
+		return fmt.Errorf("hci device closed: %w", h.err)
+	}
 }
 
 func (h *HCI) handleLEConnectionComplete(b []byte) error {
@@ -616,17 +609,14 @@
 	h.muConns.Unlock()
 	if e.Role() == roleMaster {
 		if e.Status() == 0x00 {
-<<<<<<< HEAD
-
-			h.chMasterConn <- c
-=======
 			select {
 			case h.chMasterConn <- c:
-			default:
-				go c.Close()
+				// sent connection back to dialer
+				return nil
+			case <-h.Closed():
+				// socket closed before connection made
+				return fmt.Errorf("hci device closed: %w", h.err)
 			}
->>>>>>> 0a73a9da
-			return nil
 		}
 		if ErrCommand(e.Status()) == ErrConnID {
 			// The connection was canceled successfully.
@@ -635,7 +625,11 @@
 		return nil
 	}
 	if e.Status() == 0x00 {
-		h.chSlaveConn <- c
+		select {
+		case h.chSlaveConn <- c:
+		case <-h.Closed():
+			return fmt.Errorf("hci device closed: %w", h.err)
+		}
 		// When a controller accepts a connection, it moves from advertising
 		// state to idle/ready state. Host needs to explicitly ask the
 		// controller to re-enable advertising. Note that the host was most
@@ -646,10 +640,15 @@
 		// it had reached the maximum number of concurrent connections.
 		// So we also re-enable the advertising when a connection disconnected
 		h.params.RLock()
-		if h.params.advEnable.AdvertisingEnable == 1 {
-			go h.Send(&cmd.LESetAdvertiseEnable{0}, nil)
-		}
+		enabled := h.params.advEnable.AdvertisingEnable
 		h.params.RUnlock()
+
+		if enabled == 1 {
+			if err := h.Send(context.Background(), &cmd.LESetAdvertiseEnable{AdvertisingEnable:0}, nil); err != nil {
+				_ = h.Close()
+				return fmt.Errorf("unable to renable advertising: %w", err)
+			}
+		}
 	}
 	if h.connectedHandler != nil {
 		h.connectedHandler(e)
@@ -659,7 +658,9 @@
 
 func (h *HCI) handleLEConnectionUpdateComplete(b []byte) error {
 	e := evt.LEConnectionUpdateComplete(b)
+	h.muConns.Lock()
 	c, ok := h.conns[e.ConnectionHandle()]
+	h.muConns.Unlock()
 	if !ok {
 		return fmt.Errorf("le connection update complete has invalid connection handle %04X", e.ConnectionHandle())
 	}
@@ -676,11 +677,9 @@
 	if !found {
 		return fmt.Errorf("disconnecting an invalid handle %04X", e.ConnectionHandle())
 	}
-<<<<<<< HEAD
-=======
+
 	close(c.chInPkt)
 
->>>>>>> 0a73a9da
 	if c.param.Role() == roleSlave {
 		// Re-enable advertising, if it was advertising. Refer to the
 		// handleLEConnectionComplete() for details.
@@ -688,12 +687,25 @@
 		// was actually in advertising state. It does no harm though.
 		h.params.RLock()
 		if h.params.advEnable.AdvertisingEnable == 1 {
-			go h.Send(&h.params.advEnable, nil)
+			h.Add(1)
+			go func(){
+				defer h.Done()
+				if err := h.Send(context.Background(), &h.params.advEnable, nil); err != nil {
+					h.err = fmt.Errorf("unable to reenable advertising: %w", err)
+					if err = h.Close(); err != nil {
+						h.err = fmt.Errorf("%w and unable to close device: %s", h.err, err)
+					}
+				}
+			}()
 		}
 		h.params.RUnlock()
 	} else {
 		// remote peripheral disconnected
-		close(c.chDone)
+		select {
+		case <-c.chDone:
+		default:
+			close(c.chDone)
+		}
 	}
 	close(c.chInPkt)
 	// When a connection disconnects, all the sent packets and weren't acked yet
@@ -729,15 +741,14 @@
 	return nil
 }
 
-func (h *HCI) handleLELongTermKeyRequest(b []byte) error {
+func (h *HCI) handleLELongTermKeyRequest( b []byte) error {
 	e := evt.LELongTermKeyRequest(b)
-	return h.Send(&cmd.LELongTermKeyRequestNegativeReply{
+	return h.Send(context.Background(), &cmd.LELongTermKeyRequestNegativeReply{
 		ConnectionHandle: e.ConnectionHandle(),
 	}, nil)
 }
 
-<<<<<<< HEAD
-func (h *HCI) handleInquiryComplete(b []byte) error {
+func (h *HCI) handleInquiryComplete(_ []byte) error {
 	return nil
 }
 
@@ -746,7 +757,11 @@
 		return nil
 	}
 	// always a single response [Vol2, 7.7.38]
-	go h.inqHandler(newInquiry(evt.ExtendedInquiry(b), 0))
+	h.Add(1)
+	go func(){
+		defer h.Done()
+		h.inqHandler(newInquiry(evt.ExtendedInquiry(b), 0))
+	}()
 
 	return nil
 }
@@ -758,9 +773,12 @@
 
 	e := evt.InquiryResult(b)
 	for i := 0; i < int(e.NumResponses()); i++ {
-		go h.inqHandler(newInquiry(e, i))
-	}
-
+		h.Add(1)
+		go func(e evt.InquiryResult, i int){
+			defer h.Done()
+			h.inqHandler(newInquiry(e, i))
+		}( e, i)
+	}
 	return nil
 }
 
@@ -771,7 +789,11 @@
 
 	e := evt.InquiryResultwithRSSI(b)
 	for i := 0; i < int(e.NumResponses()); i++ {
-		go h.inqHandler(newInquiry(e, i))
+		h.Add(1)
+		go func(e evt.InquiryResultwithRSSI, i int){
+			defer h.Done()
+			h.inqHandler(newInquiry(e, i))
+		}(e, i)
 	}
 
 	return nil
@@ -787,8 +809,12 @@
 	h.muConns.Unlock()
 
 	if e.Status() == 0x00 {
-		h.chMasterBREDRConn <- c
-		return nil
+		select {
+		case h.chMasterBREDRConn <- c:
+			return nil
+		case <-h.Closed():
+			return fmt.Errorf("hci device closed: %w", h.err)
+		}
 	}
 	if ErrCommand(e.Status()) == ErrConnID {
 		// The connection was canceled successfully.
@@ -805,15 +831,19 @@
 		h.muConns.Unlock()
 	}
 
-	p, found := h.sentPkt(int(evt.ReadRemoteSupportedFeaturesCompleteCode))
+	p, found := h.sentPkt(evt.ReadRemoteSupportedFeaturesCompleteCode)
 	if !found {
 		return fmt.Errorf("can't find the cmd for CommandReadRemoteSupportedFeatureEP: % X", e)
 	}
-	p.done <- []byte{e.Status()}
-	return nil
-}
-
-func (h *HCI) handlePageScanRepetitionModeChange(b []byte) error {
+	select {
+	case p.done <- []byte{e.Status()}:
+		return nil
+	case <-h.Closed():
+		return fmt.Errorf("hci device closed: %w", h.err)
+	}
+}
+
+func (h *HCI) handlePageScanRepetitionModeChange(_ []byte) error {
 	//e := evt.PageScanRepetitionModeChange(b)
 
 	// remote controller has successfully changed the page
@@ -821,7 +851,7 @@
 	return nil
 }
 
-func (h *HCI) handleMaxSlotsChange(b []byte) error {
+func (h *HCI) handleMaxSlotsChange(_ []byte) error {
 	//e := evt.MaxSlotsChange(b)
 
 	// remote controller has successfully changed the page
@@ -842,19 +872,24 @@
 		}
 		nameEvent.name = string(name[0:i])
 	} else {
-		nameEvent.err = fmt.Errorf("The remote name request command failed: %X", e.Status())
+		nameEvent.err = fmt.Errorf("the remote name request command failed: %X", e.Status())
 	}
 
 	h.nameHandlers.Lock()
-	defer h.nameHandlers.Unlock()
 	ch, ok := h.nameHandlers.handlers[ble.NewAddr(fmt.Sprintf("%X", e.BDADDR()))]
+	h.nameHandlers.Unlock()
 	if !ok {
-		return fmt.Errorf("Received remote name request complete from unknown address: %X", e.BDADDR())
-	}
-	ch <- nameEvent
-	return nil
-=======
-func (h *HCI) setAllowedCommands(n int) {
+		return fmt.Errorf("received remote name request complete from unknown address: %X", e.BDADDR())
+	}
+	select {
+	case ch <- nameEvent:
+		return nil
+	case <-h.Closed():
+		return fmt.Errorf("hci device closed: %w", h.err)
+	}
+}
+
+func (h *HCI) setAllowedCommands(n int) error {
 
 	//hard-coded limit to command queue depth
 	//matches make(chan []byte, 16) in NewHCI
@@ -864,7 +899,11 @@
 	}
 
 	for len(h.chCmdBufs) < n {
-		h.chCmdBufs <- make([]byte, 64) // TODO make buffer size a constant
-	}
->>>>>>> 0a73a9da
+		select {
+		case h.chCmdBufs <- make([]byte, 64): // TODO make buffer size a constant
+		case <-h.Closed():
+			return fmt.Errorf("hci device closed: %w", h.err)
+		}
+	}
+	return nil
 }