package hci

import (
	"context"
	"fmt"
	"net"
	"time"

<<<<<<< HEAD
	"golang.org/x/net/context"

=======
	"github.com/go-ble/ble"
	"github.com/go-ble/ble/linux/adv"
	"github.com/go-ble/ble/linux/gatt"
>>>>>>> 0a73a9da
	"github.com/pkg/errors"
	"github.com/thomascriley/ble"
	"github.com/thomascriley/ble/linux/adv"
	"github.com/thomascriley/ble/linux/gatt"
)

// Addr ...
func (h *HCI) Addr() ble.Addr { return h.addr }

// SetAdvHandler ...
func (h *HCI) SetAdvHandler(ah ble.AdvHandler) error {
	h.advHandler = ah
	return nil
}

// Scan starts scanning.
func (h *HCI) Scan(allowDup bool) error {
	h.params.scanEnable.FilterDuplicates = 1
	if allowDup {
		h.params.scanEnable.FilterDuplicates = 0
	}
	h.params.scanEnable.LEScanEnable = 1
	h.adHist = make(map[string]*Advertisement, 128)
	return h.Send(&h.params.scanEnable, nil)
}

// StopScanning stops scanning.
func (h *HCI) StopScanning() error {
	h.params.scanEnable.LEScanEnable = 0
	return h.Send(&h.params.scanEnable, nil)
}

// AdvertiseAdv advertises a given Advertisement
func (h *HCI) AdvertiseAdv(a ble.Advertisement) error {
	ad, err := adv.NewPacket(adv.Flags(adv.FlagGeneralDiscoverable | adv.FlagLEOnly))
	if err != nil {
		return err
	}
	f := adv.AllUUID

	// Current length of ad packet plus two bytes of length and tag.
	l := ad.Len() + 1 + 1
	for _, u := range a.Services() {
		l += u.Len()
	}
	if l > adv.MaxEIRPacketLength {
		f = adv.SomeUUID
	}
	for _, u := range a.Services() {
		if err := ad.Append(f(u)); err != nil {
			if err == adv.ErrNotFit {
				break
			}
			return err
		}
	}
	sr, _ := adv.NewPacket()
	switch {
	case ad.Append(adv.CompleteName(a.LocalName())) == nil:
	case sr.Append(adv.CompleteName(a.LocalName())) == nil:
	case sr.Append(adv.ShortName(a.LocalName())) == nil:
	}

	if a.ManufacturerData() != nil {
		manufacuturerData := adv.ManufacturerData(1337, a.ManufacturerData())
		switch {
		case ad.Append(manufacuturerData) == nil:
		case sr.Append(manufacuturerData) == nil:
		}
	}
	if err := h.SetAdvertisement(ad.Bytes(), sr.Bytes()); err != nil {
		return nil
	}
	return h.Advertise()

}

// AdvertiseNameAndServices advertises device name, and specified service UUIDs.
// It tries to fit the UUIDs in the advertising data as much as possible.
// If name doesn't fit in the advertising data, it will be put in scan response.
func (h *HCI) AdvertiseNameAndServices(name string, uuids ...ble.UUID) error {
	ad, err := adv.NewPacket(adv.Flags(adv.FlagGeneralDiscoverable | adv.FlagLEOnly))
	if err != nil {
		return err
	}
	f := adv.AllUUID

	// Current length of ad packet plus two bytes of length and tag.
	l := ad.Len() + 1 + 1
	for _, u := range uuids {
		l += u.Len()
	}
	if l > adv.MaxEIRPacketLength {
		f = adv.SomeUUID
	}
	for _, u := range uuids {
		if err := ad.Append(f(u)); err != nil {
			if err == adv.ErrNotFit {
				break
			}
			return err
		}
	}
	sr, _ := adv.NewPacket()
	switch {
	case ad.Append(adv.CompleteName(name)) == nil:
	case sr.Append(adv.CompleteName(name)) == nil:
	case sr.Append(adv.ShortName(name)) == nil:
	}
	if err := h.SetAdvertisement(ad.Bytes(), sr.Bytes()); err != nil {
		return nil
	}
	return h.Advertise()
}

// AdvertiseMfgData avertises the given manufacturer data.
func (h *HCI) AdvertiseMfgData(id uint16, md []byte) error {
	ad, err := adv.NewPacket(adv.ManufacturerData(id, md))
	if err != nil {
		return err
	}
	if err := h.SetAdvertisement(ad.Bytes(), nil); err != nil {
		return nil
	}
	return h.Advertise()
}

// AdvertiseServiceData16 advertises data associated with a 16bit service uuid
func (h *HCI) AdvertiseServiceData16(id uint16, b []byte) error {
	ad, err := adv.NewPacket(adv.ServiceData16(id, b))
	if err != nil {
		return err
	}
	if err := h.SetAdvertisement(ad.Bytes(), nil); err != nil {
		return nil
	}
	return h.Advertise()
}

// AdvertiseIBeaconData advertise iBeacon with given manufacturer data.
func (h *HCI) AdvertiseIBeaconData(md []byte) error {
	ad, err := adv.NewPacket(adv.IBeaconData(md))
	if err != nil {
		return err
	}
	if err := h.SetAdvertisement(ad.Bytes(), nil); err != nil {
		return nil
	}
	return h.Advertise()
}

// AdvertiseIBeacon advertises iBeacon with specified parameters.
func (h *HCI) AdvertiseIBeacon(u ble.UUID, major, minor uint16, pwr int8) error {
	ad, err := adv.NewPacket(adv.IBeacon(u, major, minor, pwr))
	if err != nil {
		return err
	}
	if err := h.SetAdvertisement(ad.Bytes(), nil); err != nil {
		return nil
	}
	return h.Advertise()
}

// StopAdvertising stops advertising.
func (h *HCI) StopAdvertising() error {
	h.params.advEnable.AdvertisingEnable = 0
	return h.Send(&h.params.advEnable, nil)
}

// Accept starts advertising and accepts connection.
func (h *HCI) Accept() (ble.Conn, error) {
	var tmo <-chan time.Time
	if h.listenerTmo != time.Duration(0) {
		tmo = time.After(h.listenerTmo)
	}
	select {
	case <-h.done:
		return nil, h.err
	case c := <-h.chSlaveConn:
		return c, nil
	case <-tmo:
		return nil, fmt.Errorf("listner timed out")
	}
}

// Dial ...
func (h *HCI) Dial(ctx context.Context, a ble.Addr) (ble.Client, error) {
	b, err := net.ParseMAC(a.String())
	if err != nil {
		return nil, ErrInvalidAddr
	}

	h.params.Lock()
	h.params.connParams.PeerAddress = [6]byte{b[5], b[4], b[3], b[2], b[1], b[0]}
	if _, ok := a.(RandomAddress); ok {
		h.params.connParams.PeerAddressType = 1
	} else {
		h.params.connParams.PeerAddressType = 0
	}
	err = h.Send(&h.params.connParams, nil)
	h.params.Unlock()

	if err != nil {
		return nil, err
	}

	var tmo <-chan time.Time
	if h.dialerTmo != time.Duration(0) {
		tmo = time.After(h.dialerTmo)
	}

	select {
	case <-ctx.Done():
<<<<<<< HEAD
		return h.cancelConnection(ctx.Err())
=======
		return h.cancelDial()
	case <-tmo:
		return h.cancelDial()
>>>>>>> 0a73a9da
	case <-h.done:
		return nil, h.err
	case c := <-h.chMasterConn:
		c.SourceID = cidLEAtt
		c.DestinationID = cidLEAtt
		return gatt.NewClient(c)
<<<<<<< HEAD
	case <-tmo:
		return h.cancelConnection(fmt.Errorf("connection timed out"))
=======

	}
}

// cancelDial cancels the Dialing
func (h *HCI) cancelDial() (ble.Client, error) {
	err := h.Send(&h.params.connCancel, nil)
	if err == nil {
		// The pending connection was canceled successfully.
		return nil, fmt.Errorf("connection canceled")
	}
	// The connection has been established, the cancel command
	// failed with ErrDisallowed.
	if err == ErrDisallowed {
		return gatt.NewClient(<-h.chMasterConn)
>>>>>>> 0a73a9da
	}
	return nil, errors.Wrap(err, "cancel connection failed")
}

// Advertise starts advertising.
func (h *HCI) Advertise() error {
	h.params.advEnable.AdvertisingEnable = 1
	return h.Send(&h.params.advEnable, nil)
}

// SetAdvertisement sets advertising data and scanResp.
func (h *HCI) SetAdvertisement(ad []byte, sr []byte) error {
	if len(ad) > adv.MaxEIRPacketLength || len(sr) > adv.MaxEIRPacketLength {
		return ble.ErrEIRPacketTooLong
	}

	h.params.advData.AdvertisingDataLength = uint8(len(ad))
	copy(h.params.advData.AdvertisingData[:], ad)
	if err := h.Send(&h.params.advData, nil); err != nil {
		return err
	}

	h.params.scanResp.ScanResponseDataLength = uint8(len(sr))
	copy(h.params.scanResp.ScanResponseData[:], sr)
	if err := h.Send(&h.params.scanResp, nil); err != nil {
		return err
	}
	return nil
}

func (h *HCI) cancelConnection(connErr error) (ble.Client, error) {
	h.params.Lock()
	err := h.Send(&h.params.connCancel, nil)
	h.params.Unlock()

	if err == nil {
		// The pending connection was canceled successfully.
		return nil, connErr
	}
	// The connection has been established, the cancel command
	// failed with ErrDisallowed.
	if err == ErrDisallowed {
		return gatt.NewClient(<-h.chMasterConn)
	}
	return nil, errors.Wrap(err, "cancel connection failed")
}<|MERGE_RESOLUTION|>--- conflicted
+++ resolved
@@ -6,15 +6,6 @@
 	"net"
 	"time"
 
-<<<<<<< HEAD
-	"golang.org/x/net/context"
-
-=======
-	"github.com/go-ble/ble"
-	"github.com/go-ble/ble/linux/adv"
-	"github.com/go-ble/ble/linux/gatt"
->>>>>>> 0a73a9da
-	"github.com/pkg/errors"
 	"github.com/thomascriley/ble"
 	"github.com/thomascriley/ble/linux/adv"
 	"github.com/thomascriley/ble/linux/gatt"
@@ -30,24 +21,25 @@
 }
 
 // Scan starts scanning.
-func (h *HCI) Scan(allowDup bool) error {
+func (h *HCI) Scan(ctx context.Context, allowDup bool) error {
 	h.params.scanEnable.FilterDuplicates = 1
 	if allowDup {
 		h.params.scanEnable.FilterDuplicates = 0
 	}
 	h.params.scanEnable.LEScanEnable = 1
 	h.adHist = make(map[string]*Advertisement, 128)
-	return h.Send(&h.params.scanEnable, nil)
+	return h.Send(ctx, &h.params.scanEnable, nil)
 }
 
 // StopScanning stops scanning.
-func (h *HCI) StopScanning() error {
+func (h *HCI) StopScanning(ctx context.Context) error {
 	h.params.scanEnable.LEScanEnable = 0
-	return h.Send(&h.params.scanEnable, nil)
-}
-
-// AdvertiseAdv advertises a given Advertisement
-func (h *HCI) AdvertiseAdv(a ble.Advertisement) error {
+	return h.Send(ctx, &h.params.scanEnable, nil)
+}
+
+// AdvertiseAdv advertises a given Advertisement, context is used for timing out long running send command to the hci
+// device in case the device does not respond as expected
+func (h *HCI) AdvertiseAdv(ctx context.Context, a ble.Advertisement) error {
 	ad, err := adv.NewPacket(adv.Flags(adv.FlagGeneralDiscoverable | adv.FlagLEOnly))
 	if err != nil {
 		return err
@@ -84,17 +76,17 @@
 		case sr.Append(manufacuturerData) == nil:
 		}
 	}
-	if err := h.SetAdvertisement(ad.Bytes(), sr.Bytes()); err != nil {
-		return nil
-	}
-	return h.Advertise()
+	if err := h.SetAdvertisement(ctx, ad.Bytes(), sr.Bytes()); err != nil {
+		return nil
+	}
+	return h.Advertise(ctx)
 
 }
 
 // AdvertiseNameAndServices advertises device name, and specified service UUIDs.
 // It tries to fit the UUIDs in the advertising data as much as possible.
 // If name doesn't fit in the advertising data, it will be put in scan response.
-func (h *HCI) AdvertiseNameAndServices(name string, uuids ...ble.UUID) error {
+func (h *HCI) AdvertiseNameAndServices(ctx context.Context, name string, uuids ...ble.UUID) error {
 	ad, err := adv.NewPacket(adv.Flags(adv.FlagGeneralDiscoverable | adv.FlagLEOnly))
 	if err != nil {
 		return err
@@ -123,84 +115,78 @@
 	case sr.Append(adv.CompleteName(name)) == nil:
 	case sr.Append(adv.ShortName(name)) == nil:
 	}
-	if err := h.SetAdvertisement(ad.Bytes(), sr.Bytes()); err != nil {
-		return nil
-	}
-	return h.Advertise()
+	if err := h.SetAdvertisement(ctx, ad.Bytes(), sr.Bytes()); err != nil {
+		return fmt.Errorf("unable to set advertisement: %w", err)
+	}
+	return h.Advertise(ctx)
 }
 
 // AdvertiseMfgData avertises the given manufacturer data.
-func (h *HCI) AdvertiseMfgData(id uint16, md []byte) error {
+func (h *HCI) AdvertiseMfgData(ctx context.Context, id uint16, md []byte) error {
 	ad, err := adv.NewPacket(adv.ManufacturerData(id, md))
 	if err != nil {
 		return err
 	}
-	if err := h.SetAdvertisement(ad.Bytes(), nil); err != nil {
-		return nil
-	}
-	return h.Advertise()
+	if err := h.SetAdvertisement(ctx, ad.Bytes(), nil); err != nil {
+		return nil
+	}
+	return h.Advertise(ctx)
 }
 
 // AdvertiseServiceData16 advertises data associated with a 16bit service uuid
-func (h *HCI) AdvertiseServiceData16(id uint16, b []byte) error {
+func (h *HCI) AdvertiseServiceData16(ctx context.Context,id uint16, b []byte) error {
 	ad, err := adv.NewPacket(adv.ServiceData16(id, b))
 	if err != nil {
 		return err
 	}
-	if err := h.SetAdvertisement(ad.Bytes(), nil); err != nil {
-		return nil
-	}
-	return h.Advertise()
+	if err := h.SetAdvertisement(ctx, ad.Bytes(), nil); err != nil {
+		return nil
+	}
+	return h.Advertise(ctx)
 }
 
 // AdvertiseIBeaconData advertise iBeacon with given manufacturer data.
-func (h *HCI) AdvertiseIBeaconData(md []byte) error {
+func (h *HCI) AdvertiseIBeaconData(ctx context.Context,md []byte) error {
 	ad, err := adv.NewPacket(adv.IBeaconData(md))
 	if err != nil {
 		return err
 	}
-	if err := h.SetAdvertisement(ad.Bytes(), nil); err != nil {
-		return nil
-	}
-	return h.Advertise()
+	if err := h.SetAdvertisement(ctx, ad.Bytes(), nil); err != nil {
+		return nil
+	}
+	return h.Advertise(ctx)
 }
 
 // AdvertiseIBeacon advertises iBeacon with specified parameters.
-func (h *HCI) AdvertiseIBeacon(u ble.UUID, major, minor uint16, pwr int8) error {
+func (h *HCI) AdvertiseIBeacon(ctx context.Context,u ble.UUID, major, minor uint16, pwr int8) error {
 	ad, err := adv.NewPacket(adv.IBeacon(u, major, minor, pwr))
 	if err != nil {
 		return err
 	}
-	if err := h.SetAdvertisement(ad.Bytes(), nil); err != nil {
-		return nil
-	}
-	return h.Advertise()
+	if err := h.SetAdvertisement(ctx, ad.Bytes(), nil); err != nil {
+		return nil
+	}
+	return h.Advertise(ctx)
 }
 
 // StopAdvertising stops advertising.
-func (h *HCI) StopAdvertising() error {
+func (h *HCI) StopAdvertising(ctx context.Context) error {
 	h.params.advEnable.AdvertisingEnable = 0
-	return h.Send(&h.params.advEnable, nil)
+	return h.Send(ctx, &h.params.advEnable, nil)
 }
 
 // Accept starts advertising and accepts connection.
 func (h *HCI) Accept() (ble.Conn, error) {
-	var tmo <-chan time.Time
-	if h.listenerTmo != time.Duration(0) {
-		tmo = time.After(h.listenerTmo)
-	}
 	select {
-	case <-h.done:
+	case <-h.Closed():
 		return nil, h.err
 	case c := <-h.chSlaveConn:
 		return c, nil
-	case <-tmo:
-		return nil, fmt.Errorf("listner timed out")
 	}
 }
 
 // Dial ...
-func (h *HCI) Dial(ctx context.Context, a ble.Addr) (ble.Client, error) {
+func (h *HCI) Dial(ctx context.Context, a ble.Addr, addressType ble.AddressType) (ble.ClientBLE, error) {
 	b, err := net.ParseMAC(a.String())
 	if err != nil {
 		return nil, ErrInvalidAddr
@@ -208,49 +194,36 @@
 
 	h.params.Lock()
 	h.params.connParams.PeerAddress = [6]byte{b[5], b[4], b[3], b[2], b[1], b[0]}
-	if _, ok := a.(RandomAddress); ok {
+	if addressType == ble.AddressTypeRandom {
 		h.params.connParams.PeerAddressType = 1
 	} else {
 		h.params.connParams.PeerAddressType = 0
 	}
-	err = h.Send(&h.params.connParams, nil)
+	err = h.Send(ctx, &h.params.connParams, nil)
 	h.params.Unlock()
 
 	if err != nil {
 		return nil, err
 	}
 
-	var tmo <-chan time.Time
-	if h.dialerTmo != time.Duration(0) {
-		tmo = time.After(h.dialerTmo)
-	}
+	cancelCTX, cancel := context.WithTimeout(context.Background(), 1 * time.Second)
+	defer cancel()
 
 	select {
 	case <-ctx.Done():
-<<<<<<< HEAD
-		return h.cancelConnection(ctx.Err())
-=======
-		return h.cancelDial()
-	case <-tmo:
-		return h.cancelDial()
->>>>>>> 0a73a9da
-	case <-h.done:
+		return h.cancelDial(cancelCTX)
+	case <-h.Closed():
 		return nil, h.err
 	case c := <-h.chMasterConn:
 		c.SourceID = cidLEAtt
 		c.DestinationID = cidLEAtt
 		return gatt.NewClient(c)
-<<<<<<< HEAD
-	case <-tmo:
-		return h.cancelConnection(fmt.Errorf("connection timed out"))
-=======
-
 	}
 }
 
 // cancelDial cancels the Dialing
-func (h *HCI) cancelDial() (ble.Client, error) {
-	err := h.Send(&h.params.connCancel, nil)
+func (h *HCI) cancelDial(ctx context.Context) (ble.ClientBLE, error) {
+	err := h.Send(ctx, &h.params.connCancel, nil)
 	if err == nil {
 		// The pending connection was canceled successfully.
 		return nil, fmt.Errorf("connection canceled")
@@ -258,41 +231,48 @@
 	// The connection has been established, the cancel command
 	// failed with ErrDisallowed.
 	if err == ErrDisallowed {
-		return gatt.NewClient(<-h.chMasterConn)
->>>>>>> 0a73a9da
-	}
-	return nil, errors.Wrap(err, "cancel connection failed")
+		select {
+		case <-ctx.Done():
+			return nil, ctx.Err()
+		case <-h.Closed():
+			return nil, h.err
+		case ch := <- h.chMasterConn:
+			return gatt.NewClient(ch)
+		}
+
+	}
+	return nil, fmt.Errorf( "cancel connection failed: %w", err)
 }
 
 // Advertise starts advertising.
-func (h *HCI) Advertise() error {
+func (h *HCI) Advertise(ctx context.Context) error {
 	h.params.advEnable.AdvertisingEnable = 1
-	return h.Send(&h.params.advEnable, nil)
+	return h.Send(ctx, &h.params.advEnable, nil)
 }
 
 // SetAdvertisement sets advertising data and scanResp.
-func (h *HCI) SetAdvertisement(ad []byte, sr []byte) error {
+func (h *HCI) SetAdvertisement(ctx context.Context, ad []byte, sr []byte) error {
 	if len(ad) > adv.MaxEIRPacketLength || len(sr) > adv.MaxEIRPacketLength {
 		return ble.ErrEIRPacketTooLong
 	}
 
 	h.params.advData.AdvertisingDataLength = uint8(len(ad))
 	copy(h.params.advData.AdvertisingData[:], ad)
-	if err := h.Send(&h.params.advData, nil); err != nil {
+	if err := h.Send(ctx, &h.params.advData, nil); err != nil {
 		return err
 	}
 
 	h.params.scanResp.ScanResponseDataLength = uint8(len(sr))
 	copy(h.params.scanResp.ScanResponseData[:], sr)
-	if err := h.Send(&h.params.scanResp, nil); err != nil {
+	if err := h.Send(ctx, &h.params.scanResp, nil); err != nil {
 		return err
 	}
 	return nil
 }
 
-func (h *HCI) cancelConnection(connErr error) (ble.Client, error) {
+func (h *HCI) cancelConnection(ctx context.Context, connErr error) (ble.Client, error) {
 	h.params.Lock()
-	err := h.Send(&h.params.connCancel, nil)
+	err := h.Send(ctx, &h.params.connCancel, nil)
 	h.params.Unlock()
 
 	if err == nil {
@@ -302,7 +282,14 @@
 	// The connection has been established, the cancel command
 	// failed with ErrDisallowed.
 	if err == ErrDisallowed {
-		return gatt.NewClient(<-h.chMasterConn)
-	}
-	return nil, errors.Wrap(err, "cancel connection failed")
+		select {
+		case <-ctx.Done():
+			return nil, ctx.Err()
+		case <-h.Closed():
+			return nil, h.err
+		case ch := <- h.chMasterConn:
+			return gatt.NewClient(ch)
+		}
+	}
+	return nil, fmt.Errorf( "cancel connection failed: %w", err)
 }