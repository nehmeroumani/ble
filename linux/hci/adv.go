package hci

import (
	"net"

<<<<<<< HEAD
	"github.com/thomascriley/ble"
	"github.com/thomascriley/ble/linux/adv"
	"github.com/thomascriley/ble/linux/hci/evt"
=======
	"github.com/go-ble/ble"
	"github.com/go-ble/ble/linux/adv"
	"github.com/go-ble/ble/linux/hci/evt"
>>>>>>> 0a73a9da
)

// RandomAddress is a Random Device Address.
type RandomAddress struct {
	ble.Addr
}

// [Vol 6, Part B, 4.4.2] [Vol 3, Part C, 11]
const (
	evtTypAdvInd        = 0x00 // Connectable undirected advertising (ADV_IND).
	evtTypAdvDirectInd  = 0x01 // Connectable directed advertising (ADV_DIRECT_IND).
	evtTypAdvScanInd    = 0x02 // Scannable undirected advertising (ADV_SCAN_IND).
	evtTypAdvNonconnInd = 0x03 // Non connectable undirected advertising (ADV_NONCONN_IND).
	evtTypScanRsp       = 0x04 // Scan Response (SCAN_RSP).
)

func newAdvertisement(e evt.LEAdvertisingReport, i int) *Advertisement {
	return &Advertisement{e: e, i: i}
}

// Advertisement implements ble.Advertisement and other functions that are only
// available on Linux.
type Advertisement struct {
	e  evt.LEAdvertisingReport
	i  int
	sr *Advertisement

	// cached packets.
	p *adv.Packet
}

// setScanResponse associate the response to the existing advertisement.
func (a *Advertisement) setScanResponse(sr *Advertisement) {
	a.sr = sr
	a.p = nil // clear the cached.
}

// packets returns the combined advertising packet and scan response (if presents)
func (a *Advertisement) packets() *adv.Packet {
	if a.p != nil {
		return a.p
	}
	return adv.NewRawPacket(a.Data(), a.ScanResponse())
}

// LocalName returns the LocalName of the remote peripheral.
func (a *Advertisement) LocalName() string {
	return a.packets().LocalName()
}

// ManufacturerData returns the ManufacturerData of the advertisement.
func (a *Advertisement) ManufacturerData() []byte {
	return a.packets().ManufacturerData()
}

// ServiceData returns the service data of the advertisement.
func (a *Advertisement) ServiceData() []ble.ServiceData {
	return a.packets().ServiceData()
}

// Services returns the service UUIDs of the advertisement.
func (a *Advertisement) Services() []ble.UUID {
	return a.packets().UUIDs()
}

// OverflowService returns the UUIDs of overflowed service.
func (a *Advertisement) OverflowService() []ble.UUID {
	return a.packets().UUIDs()
}

// TxPowerLevel returns the tx power level of the remote peripheral.
func (a *Advertisement) TxPowerLevel() int {
	pwr, _ := a.packets().TxPower()
	return pwr
}

// SolicitedService returns UUIDs of solicited services.
func (a *Advertisement) SolicitedService() []ble.UUID {
	return a.packets().ServiceSol()
}

// Connectable indicates weather the remote peripheral is connectable.
func (a *Advertisement) Connectable() bool {
	return a.EventType() == evtTypAdvDirectInd || a.EventType() == evtTypAdvInd
}

// RSSI returns RSSI signal strength.
func (a *Advertisement) RSSI() int {
	return int(a.e.RSSI(a.i))
}

// Addr returns the address of the remote peripheral.
func (a *Advertisement) Addr() ble.Addr {
	b := a.e.Address(a.i)
	addr := net.HardwareAddr([]byte{b[5], b[4], b[3], b[2], b[1], b[0]})
	if a.e.AddressType(a.i) == 1 {
		return RandomAddress{addr}
	}
	return addr
}

// EventType returns the event type of Advertisement.
// This is linux sepcific.
func (a *Advertisement) EventType() uint8 {
	return a.e.EventType(a.i)
}

// AddressType returns the address type of the Advertisement.
// This is linux sepcific.
func (a *Advertisement) AddressType() uint8 {
	return a.e.AddressType(a.i)
}

// Data returns the advertising data of the packet.
// This is linux sepcific.
func (a *Advertisement) Data() []byte {
	return a.e.Data(a.i)
}

// ScanResponse returns the scan response of the packet, if it presents.
// This is linux sepcific.
func (a *Advertisement) ScanResponse() []byte {
	if a.sr == nil {
		return nil
	}
	return a.sr.Data()
}<|MERGE_RESOLUTION|>--- conflicted
+++ resolved
@@ -2,22 +2,10 @@
 
 import (
 	"net"
-
-<<<<<<< HEAD
 	"github.com/thomascriley/ble"
 	"github.com/thomascriley/ble/linux/adv"
 	"github.com/thomascriley/ble/linux/hci/evt"
-=======
-	"github.com/go-ble/ble"
-	"github.com/go-ble/ble/linux/adv"
-	"github.com/go-ble/ble/linux/hci/evt"
->>>>>>> 0a73a9da
 )
-
-// RandomAddress is a Random Device Address.
-type RandomAddress struct {
-	ble.Addr
-}
 
 // [Vol 6, Part B, 4.4.2] [Vol 3, Part C, 11]
 const (
@@ -104,13 +92,9 @@
 }
 
 // Addr returns the address of the remote peripheral.
-func (a *Advertisement) Addr() ble.Addr {
+func (a *Advertisement) Address() ble.Addr {
 	b := a.e.Address(a.i)
-	addr := net.HardwareAddr([]byte{b[5], b[4], b[3], b[2], b[1], b[0]})
-	if a.e.AddressType(a.i) == 1 {
-		return RandomAddress{addr}
-	}
-	return addr
+	return net.HardwareAddr([]byte{b[5], b[4], b[3], b[2], b[1], b[0]})
 }
 
 // EventType returns the event type of Advertisement.
@@ -121,8 +105,8 @@
 
 // AddressType returns the address type of the Advertisement.
 // This is linux sepcific.
-func (a *Advertisement) AddressType() uint8 {
-	return a.e.AddressType(a.i)
+func (a *Advertisement) AddressType() ble.AddressType {
+	return ble.AddressType(a.e.AddressType(a.i))
 }
 
 // Data returns the advertising data of the packet.
