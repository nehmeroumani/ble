package hci

import (
	"bytes"
	"context"
	"encoding/binary"
	"fmt"
	"io"
	"net"

<<<<<<< HEAD
	"golang.org/x/net/context"

=======
	"github.com/go-ble/ble"
	"github.com/go-ble/ble/linux/hci/cmd"
	"github.com/go-ble/ble/linux/hci/evt"
>>>>>>> 0a73a9da
	"github.com/pkg/errors"
	"github.com/thomascriley/ble"
	"github.com/thomascriley/ble/linux/hci/cmd"
	"github.com/thomascriley/ble/linux/hci/evt"
	"github.com/thomascriley/ble/linux/smp"
)

type ConnectionCompleteEvent interface {
	PeerAddress() [6]byte
	ConnectionHandle() uint16
	Role() uint8
}

// Conn ...
type Conn struct {
	hci *HCI
	ctx context.Context

	param ConnectionCompleteEvent

	// LMP Supported Features as reported by the Read Remote Supported Features
	// Command [Vol 2, Part C, 3.3]
	lmpFeatures uint64

	// The channel identifiers. This may be a fixed ID for some protocols (LE)
	// but dynamic for others (BR/EDR) [Vol 3, Part A, 2.1]
	SourceID      uint16
	DestinationID uint16

	// While MTU is the maximum size of payload data that the upper layer (ATT)
	// can accept, the MPS is the maximum PDU payload size this L2CAP implementation
	// supports. When segmantation is not used, the MPS should be made to the same
	// values of MTUs [Vol 3, Part A, 1.4].
	//
	// For LE-U logical transport, the L2CAP implementations should support
	// a minimum of 23 bytes, which are also the default values before the
	// upper layer (ATT) optionally reconfigures them [Vol 3, Part A, 3.2.8].
	//
	// All L2CAP implementations shall support a minimum MTU of 48 octets over
	// the ACL-U logical link and 23 octets over the LE-U logical link [Vol 3, Part A, 5.1]
	rxMTU int
	txMTU int
	rxMPS int

	// Signaling MTUs are The maximum size of command information that the
	// L2CAP layer entity is capable of accepting.
	// A L2CAP implementations supporting LE-U should support at least 23 bytes.
	// Currently, we support 512 bytes, which should be more than sufficient.
	// The sigTxMTU is discovered via when we sent a signaling pkt that is
	// larger thean the remote device can handle, and get a response of "Command
	// Reject" indicating "Signaling MTU exceeded" along with the actual
	// signaling MTU [Vol 3, Part A, 4.1].
	sigRxMTU int
	sigTxMTU int

<<<<<<< HEAD
	// sigID is used to match responses with signaling requests.
	// The requesting device sets this field and the responding device uses the
	// same value in its response. Within each signalling channel a different
	// Identifier shall be used for each successive command. [Vol 3, Part A, 4]
	sigID uint8

	// sigCID The signaling channel for managing channels over ACL-U logical
	// links shall use CID 0x0001 and the signaling channel for managing channels
	// over LE-U logical links shall use CID 0x0005 [Vol 3, Part A, 4]
	sigCID uint16

=======
>>>>>>> 0a73a9da
	sigSent chan []byte
	// smpSent chan []byte

	// cfgRequest closes when the RFCOMM connection responds to a configuration
	// request
	cfgRequest chan struct{}

	chInPkt chan packet
	chInPDU chan pdu

	chDone chan struct{}
	// Host to Controller Data Flow Control pkt-based Data flow control for LE-U [Vol 2, Part E, 4.1.1]
	// chSentBufs tracks the HCI buffer occupied by this connection.
	txBuffer *Client

<<<<<<< HEAD
	// extendedFeatures BR/EDR/LE supported extended features as determined by a signaling request
	extendedFeatures uint32

	// fixedChannels BR/EDR/LE supported fixed channels as determined by a signaling request
	fixedChannels uint64

	// set of agreed upon parameters to use for the pairing process
	smpPairingResp *smp.PairingResponse
	smpPairingReq  *smp.PairingRequest

	// smpInitiator if this device initiated the pairing process
	smpInitiator bool

	// Confirm and Random values for function c1 used during the LE Legacy Pairing Phase 2
	// store both the Slave and Master versions
	smpMConfirm [16]byte
	smpMRand    [16]byte
	smpSConfirm [16]byte
	smpSRand    [16]byte

	chDone chan struct{}
=======
	// sigID is used to match responses with signaling requests.
	// The requesting device sets this field and the responding device uses the
	// same value in its response. Within each signalling channel a different
	// Identifier shall be used for each successive command. [Vol 3, Part A, 4]
	sigID uint8

	// leFrame is set to be true when the LE Credit based flow control is used.
	leFrame bool
>>>>>>> 0a73a9da
}

func newConn(h *HCI, param ConnectionCompleteEvent) *Conn {
	var (
		sigCID     uint16
		defaultMTU int
	)

	if _, ok := param.(evt.LEConnectionComplete); ok {
		sigCID = uint16(cidLESignal)
		defaultMTU = ble.DefaultMTU
	} else {
		sigCID = uint16(cidSignal)
		defaultMTU = ble.DefaultACLMTU
	}

	c := &Conn{
		hci:   h,
		ctx:   context.Background(),
		param: param,

		rxMTU: defaultMTU,
		txMTU: defaultMTU,

		rxMPS: defaultMTU,

		sigCID:   sigCID,
		sigRxMTU: defaultMTU,
		sigTxMTU: defaultMTU,

		cfgRequest: make(chan struct{}),

		chInPkt: make(chan packet, 16),
		chInPDU: make(chan pdu, 16),

		txBuffer: NewClient(h.pool),

		chDone: make(chan struct{}),
	}

	go func() {
		for {
			if err := c.recombine(); err != nil {
				if err != io.EOF {
					// TODO: wrap and pass the error up.
					// err := errors.Wrap(err, "recombine failed")
					_ = logger.Error("recombine failed: ", "err", err)
				}
				close(c.chInPDU)
				return
			}
		}
	}()
	return c
}

// Context returns the context that is used by this Conn.
func (c *Conn) Context() context.Context {
	return c.ctx
}

// SetContext sets the context that is used by this Conn.
func (c *Conn) SetContext(ctx context.Context) {
	c.ctx = ctx
}

// Read copies re-assembled L2CAP PDUs into sdu.
func (c *Conn) Read(sdu []byte) (n int, err error) {
	p, ok := <-c.chInPDU
	if !ok {
		return 0, errors.Wrap(io.ErrClosedPipe, "input channel closed")
	}
	if len(p) == 0 {
		return 0, errors.Wrap(io.ErrUnexpectedEOF, "received empty packet")
	}

	// Assume it's a B-Frame.
	slen := p.dlen()
	data := p.payload()
	if c.leFrame {
		// LE-Frame.
		slen = leFrameHdr(p).slen()
		data = leFrameHdr(p).payload()
	}
	if cap(sdu) < slen {
		return 0, errors.Wrapf(io.ErrShortBuffer, "payload received exceeds sdu buffer")
	}
	buf := bytes.NewBuffer(sdu)
	buf.Reset()
	buf.Write(data)
	for buf.Len() < slen {
		p := <-c.chInPDU
		buf.Write(p.payload())
	}
	return slen, nil
}

// Write breaks down a L2CAP SDU into segmants [Vol 3, Part A, 7.3.1]
func (c *Conn) Write(sdu []byte) (int, error) {
	if len(sdu) > c.txMTU {
		return 0, errors.Wrap(io.ErrShortWrite, "payload exceeds mtu")
	}

	plen := len(sdu)
	if plen > c.txMTU {
		plen = c.txMTU
	}
	b := make([]byte, 4+plen)
	binary.LittleEndian.PutUint16(b[0:2], uint16(len(sdu)))
	binary.LittleEndian.PutUint16(b[2:4], c.SourceID)
	if c.leFrame {
		binary.LittleEndian.PutUint16(b[4:6], uint16(len(sdu)))
		copy(b[6:], sdu)
	} else {
		copy(b[4:], sdu)
	}
	sent, err := c.writePDU(b)
	if err != nil {
		return sent, err
	}
	sdu = sdu[plen:]

	for len(sdu) > 0 {
		plen := len(sdu)
		if plen > c.txMTU {
			plen = c.txMTU
		}
		n, err := c.writePDU(sdu[:plen])
		sent += n
		if err != nil {
			return sent, err
		}
		sdu = sdu[plen:]
	}
	return sent, nil
}

// writePDU breaks down a L2CAP PDU into fragments if it's larger than the HCI buffer size. [Vol 3, Part A, 7.2.1]
func (c *Conn) writePDU(pdu []byte) (int, error) {
	sent := 0
	flags := uint16(pbfHostToControllerStart << 4) // ACL boundary flags

	// All L2CAP fragments associated with an L2CAP PDU shall be processed for
	// transmission by the Controller before any other L2CAP PDU for the same
	// logical transport shall be processed.
	c.txBuffer.LockPool()
	defer c.txBuffer.UnlockPool()

	// Fail immediately if the connection is already closed
	// Check this with the pool locked to avoid race conditions
	// with handleDisconnectionComplete
	select {
	case <-c.chDone:
		return 0, io.ErrClosedPipe
	default:
	}

	for len(pdu) > 0 {
		// Get a buffer from our pre-allocated and flow-controlled pool.
		pkt := c.txBuffer.Get() // ACL pkt
		flen := len(pdu)        // fragment length
		if flen > pkt.Cap()-1-4 {
			flen = pkt.Cap() - 1 - 4
		}

		// Prepare the Headers

		// HCI Header: pkt Type
		if err := binary.Write(pkt, binary.LittleEndian, pktTypeACLData); err != nil {
			return 0, err
		}
		// ACL Header: handle and flags
		if err := binary.Write(pkt, binary.LittleEndian, c.param.ConnectionHandle()|(flags<<8)); err != nil {
			return 0, err
		}
		// ACL Header: data len
		if err := binary.Write(pkt, binary.LittleEndian, uint16(flen)); err != nil {
			return 0, err
		}
		// Append payload
		if err := binary.Write(pkt, binary.LittleEndian, pdu[:flen]); err != nil {
			return 0, err
		}

		// Flush the pkt to HCI
		select {
		case <-c.chDone:
			return 0, io.ErrClosedPipe
		default:
		}

		if _, err := c.hci.skt.Write(pkt.Bytes()); err != nil {
			return sent, err
		}
		sent += flen

		flags = (pbfContinuing << 4) // Set "continuing" in the boundary flags for the rest of fragments, if any.
		pdu = pdu[flen:]             // Advence the point
	}
	return sent, nil
}

// Recombines fragments into a L2CAP PDU. [Vol 3, Part A, 7.2.2]
func (c *Conn) recombine() error {
	pkt, ok := <-c.chInPkt
	if !ok {
		return io.EOF
	}

	p := pdu(pkt.data())

	// Currently, check for LE-U only. For channels that we don't recognizes,
	// re-combine them anyway, and discard them later when we dispatch the PDU
	// according to CID.
	if p.cid() == cidLEAtt && p.dlen() > c.rxMPS {
		return fmt.Errorf("fragment size (%d) larger than rxMPS (%d)", p.dlen(), c.rxMPS)
	}
	// TODO check ACL-U packets length
	// not supporting Extended Flow Specification <= 48
	// supporting the Extended Flow Specification <= 672
	// [Vol 3, Part 4]

	// If this pkt is not a complete PDU, and we'll be receiving more
	// fragments, re-allocate the whole PDU (including Header).
	if len(p.payload()) < p.dlen() {
		p = make([]byte, 0, 4+p.dlen())
		p = append(p, pdu(pkt.data())...)
	}
	for len(p) < 4+p.dlen() {
		if pkt, ok = <-c.chInPkt; !ok || (pkt.pbf()&pbfContinuing) == 0 {
			return io.ErrUnexpectedEOF
		}
		p = append(p, pdu(pkt.data())...)
	}

	cid := p.cid()
	switch {
	case cid == cidSignal:
		return c.handleSignal(p)
	case cid == cidLEAtt:
		c.chInPDU <- p
	case cid == cidLESignal:
		return c.handleSignal(p)
	case cid == cidSMP:
		return c.handleSMP(p)
	case cid >= cidDynamicStart:
		c.chInPDU <- p
	default:
		logger.Info("recombine()", "unrecognized CID", fmt.Sprintf("%04X, [%X]", cid, p))
	}
	return nil
}

// Disconnected returns a receiving channel, which is closed when the connection disconnects.
func (c *Conn) Disconnected() <-chan struct{} {
	return c.chDone
}

// Close disconnects the connection by sending hci disconnect command to the device.
func (c *Conn) Close() error {
	select {
	case <-c.chDone:
		// Return if it's already closed.
		return nil
	default:
		return c.hci.Send(&cmd.Disconnect{
			ConnectionHandle: c.param.ConnectionHandle(),
			Reason:           0x13,
		}, nil)
	}
}

// LocalAddr returns local device's MAC address.
func (c *Conn) LocalAddr() ble.Addr { return c.hci.Addr() }

// RemoteAddr returns remote device's MAC address.
func (c *Conn) RemoteAddr() ble.Addr {
	a := c.param.PeerAddress()
	return net.HardwareAddr([]byte{a[5], a[4], a[3], a[2], a[1], a[0]})
}

// RxMTU returns the MTU which the upper layer is capable of accepting.
func (c *Conn) RxMTU() int { return c.rxMTU }

// SetRxMTU sets the MTU which the upper layer is capable of accepting.
func (c *Conn) SetRxMTU(mtu int) { c.rxMTU, c.rxMPS = mtu, mtu }

// TxMTU returns the MTU which the remote device is capable of accepting.
func (c *Conn) TxMTU() int { return c.txMTU }

// SetTxMTU sets the MTU which the remote device is capable of accepting.
func (c *Conn) SetTxMTU(mtu int) { c.txMTU = mtu }

// pkt implements HCI ACL Data Packet [Vol 2, Part E, 5.4.2]
// Packet boundary flags , bit[5:6] of handle field's MSB
// Broadcast flags. bit[7:8] of handle field's MSB
// Not used in LE-U. Leave it as 0x00 (Point-to-Point).
// Broadcasting in LE uses ADVB logical transport.
type packet []byte

func (a packet) handle() uint16 { return uint16(a[0]) | (uint16(a[1]&0x0f) << 8) }
func (a packet) pbf() int       { return (int(a[1]) >> 4) & 0x3 }
func (a packet) bcf() int       { return (int(a[1]) >> 6) & 0x3 }
func (a packet) dlen() int      { return int(a[2]) | (int(a[3]) << 8) }
func (a packet) data() []byte   { return a[4:] }

type pdu []byte

func (p pdu) dlen() int       { return int(binary.LittleEndian.Uint16(p[0:2])) }
func (p pdu) cid() uint16     { return binary.LittleEndian.Uint16(p[2:4]) }
func (p pdu) payload() []byte { return p[4:] }

type leFrameHdr pdu

func (f leFrameHdr) slen() int       { return int(binary.LittleEndian.Uint16(f[4:6])) }
func (f leFrameHdr) payload() []byte { return f[6:] }<|MERGE_RESOLUTION|>--- conflicted
+++ resolved
@@ -4,19 +4,12 @@
 	"bytes"
 	"context"
 	"encoding/binary"
+	"errors"
 	"fmt"
 	"io"
 	"net"
-
-<<<<<<< HEAD
-	"golang.org/x/net/context"
-
-=======
-	"github.com/go-ble/ble"
-	"github.com/go-ble/ble/linux/hci/cmd"
-	"github.com/go-ble/ble/linux/hci/evt"
->>>>>>> 0a73a9da
-	"github.com/pkg/errors"
+	"sync"
+
 	"github.com/thomascriley/ble"
 	"github.com/thomascriley/ble/linux/hci/cmd"
 	"github.com/thomascriley/ble/linux/hci/evt"
@@ -31,8 +24,9 @@
 
 // Conn ...
 type Conn struct {
+	sync.WaitGroup
+
 	hci *HCI
-	ctx context.Context
 
 	param ConnectionCompleteEvent
 
@@ -71,7 +65,6 @@
 	sigRxMTU int
 	sigTxMTU int
 
-<<<<<<< HEAD
 	// sigID is used to match responses with signaling requests.
 	// The requesting device sets this field and the responding device uses the
 	// same value in its response. Within each signalling channel a different
@@ -83,8 +76,6 @@
 	// over LE-U logical links shall use CID 0x0005 [Vol 3, Part A, 4]
 	sigCID uint16
 
-=======
->>>>>>> 0a73a9da
 	sigSent chan []byte
 	// smpSent chan []byte
 
@@ -95,12 +86,10 @@
 	chInPkt chan packet
 	chInPDU chan pdu
 
-	chDone chan struct{}
 	// Host to Controller Data Flow Control pkt-based Data flow control for LE-U [Vol 2, Part E, 4.1.1]
 	// chSentBufs tracks the HCI buffer occupied by this connection.
 	txBuffer *Client
 
-<<<<<<< HEAD
 	// extendedFeatures BR/EDR/LE supported extended features as determined by a signaling request
 	extendedFeatures uint32
 
@@ -122,16 +111,9 @@
 	smpSRand    [16]byte
 
 	chDone chan struct{}
-=======
-	// sigID is used to match responses with signaling requests.
-	// The requesting device sets this field and the responding device uses the
-	// same value in its response. Within each signalling channel a different
-	// Identifier shall be used for each successive command. [Vol 3, Part A, 4]
-	sigID uint8
 
 	// leFrame is set to be true when the LE Credit based flow control is used.
 	leFrame bool
->>>>>>> 0a73a9da
 }
 
 func newConn(h *HCI, param ConnectionCompleteEvent) *Conn {
@@ -141,16 +123,15 @@
 	)
 
 	if _, ok := param.(evt.LEConnectionComplete); ok {
-		sigCID = uint16(cidLESignal)
+		sigCID = cidLESignal
 		defaultMTU = ble.DefaultMTU
 	} else {
-		sigCID = uint16(cidSignal)
+		sigCID = cidSignal
 		defaultMTU = ble.DefaultACLMTU
 	}
 
 	c := &Conn{
 		hci:   h,
-		ctx:   context.Background(),
 		param: param,
 
 		rxMTU: defaultMTU,
@@ -172,13 +153,14 @@
 		chDone: make(chan struct{}),
 	}
 
+	c.Add(1)
 	go func() {
+		defer c.Done()
 		for {
 			if err := c.recombine(); err != nil {
 				if err != io.EOF {
 					// TODO: wrap and pass the error up.
-					// err := errors.Wrap(err, "recombine failed")
-					_ = logger.Error("recombine failed: ", "err", err)
+					fmt.Printf("recombine failed: %s\n", err)
 				}
 				close(c.chInPDU)
 				return
@@ -188,51 +170,60 @@
 	return c
 }
 
-// Context returns the context that is used by this Conn.
-func (c *Conn) Context() context.Context {
-	return c.ctx
-}
-
-// SetContext sets the context that is used by this Conn.
-func (c *Conn) SetContext(ctx context.Context) {
-	c.ctx = ctx
-}
-
 // Read copies re-assembled L2CAP PDUs into sdu.
 func (c *Conn) Read(sdu []byte) (n int, err error) {
-	p, ok := <-c.chInPDU
-	if !ok {
-		return 0, errors.Wrap(io.ErrClosedPipe, "input channel closed")
-	}
-	if len(p) == 0 {
-		return 0, errors.Wrap(io.ErrUnexpectedEOF, "received empty packet")
+	var p pdu
+	var ok bool
+
+	select {
+	case p, ok = <-c.chInPDU:
+		if !ok {
+			return 0, fmt.Errorf("input channel closed: %w", io.ErrClosedPipe)
+		}
+		if len(p) == 0 {
+			return 0, fmt.Errorf("received empty packet: %w", io.ErrUnexpectedEOF)
+		}
+	case <-c.Disconnected():
+		return 0, io.ErrClosedPipe
+	case <-c.hci.Closed():
+		return 0, io.ErrClosedPipe
 	}
 
 	// Assume it's a B-Frame.
-	slen := p.dlen()
+	sLen := p.dlen()
 	data := p.payload()
 	if c.leFrame {
 		// LE-Frame.
-		slen = leFrameHdr(p).slen()
+		sLen = leFrameHdr(p).slen()
 		data = leFrameHdr(p).payload()
 	}
-	if cap(sdu) < slen {
-		return 0, errors.Wrapf(io.ErrShortBuffer, "payload received exceeds sdu buffer")
+	if cap(sdu) < sLen {
+		return 0, fmt.Errorf("payload received exceeds sdu buffer: %w", io.ErrShortBuffer)
 	}
 	buf := bytes.NewBuffer(sdu)
 	buf.Reset()
-	buf.Write(data)
-	for buf.Len() < slen {
-		p := <-c.chInPDU
-		buf.Write(p.payload())
-	}
-	return slen, nil
+	if _, err = buf.Write(data); err != nil {
+		return 0, fmt.Errorf("unable to write payload to buffer: %w", err)
+	}
+	for buf.Len() < sLen {
+		select {
+		case p := <-c.chInPDU:
+			if _, err = buf.Write(p.payload()); err != nil {
+				return 0, fmt.Errorf("unable to write payload to buffer: %w", err)
+			}
+		case <-c.Disconnected():
+			return 0, io.ErrClosedPipe
+		case <-c.hci.Closed():
+			return 0, io.ErrClosedPipe
+		}
+	}
+	return sLen, nil
 }
 
 // Write breaks down a L2CAP SDU into segmants [Vol 3, Part A, 7.3.1]
 func (c *Conn) Write(sdu []byte) (int, error) {
 	if len(sdu) > c.txMTU {
-		return 0, errors.Wrap(io.ErrShortWrite, "payload exceeds mtu")
+		return 0, fmt.Errorf("payload exceeds mtu: %w",io.ErrShortWrite)
 	}
 
 	plen := len(sdu)
@@ -250,7 +241,7 @@
 	}
 	sent, err := c.writePDU(b)
 	if err != nil {
-		return sent, err
+		return sent, fmt.Errorf("unable to write pdu: %w", err)
 	}
 	sdu = sdu[plen:]
 
@@ -262,7 +253,7 @@
 		n, err := c.writePDU(sdu[:plen])
 		sent += n
 		if err != nil {
-			return sent, err
+			return sent, fmt.Errorf("unable to write pdu: %w", err)
 		}
 		sdu = sdu[plen:]
 	}
@@ -284,14 +275,21 @@
 	// Check this with the pool locked to avoid race conditions
 	// with handleDisconnectionComplete
 	select {
-	case <-c.chDone:
+	case <-c.Disconnected():
+		return 0, io.ErrClosedPipe
+	case <-c.hci.Closed():
 		return 0, io.ErrClosedPipe
 	default:
 	}
 
 	for len(pdu) > 0 {
+
 		// Get a buffer from our pre-allocated and flow-controlled pool.
-		pkt := c.txBuffer.Get() // ACL pkt
+		pkt := c.txBuffer.Get(c.chDone) // ACL pkt
+		if pkt == nil {
+			return sent, errors.New("timed out")
+		}
+
 		flen := len(pdu)        // fragment length
 		if flen > pkt.Cap()-1-4 {
 			flen = pkt.Cap() - 1 - 4
@@ -301,43 +299,55 @@
 
 		// HCI Header: pkt Type
 		if err := binary.Write(pkt, binary.LittleEndian, pktTypeACLData); err != nil {
-			return 0, err
+			return 0, fmt.Errorf("unable to write ACL data: %w", err)
 		}
 		// ACL Header: handle and flags
 		if err := binary.Write(pkt, binary.LittleEndian, c.param.ConnectionHandle()|(flags<<8)); err != nil {
-			return 0, err
+			return 0, fmt.Errorf("unable to write ACL header with handle and flags: %w", err)
 		}
 		// ACL Header: data len
 		if err := binary.Write(pkt, binary.LittleEndian, uint16(flen)); err != nil {
-			return 0, err
+			return 0, fmt.Errorf("unable to write ACL header with data len: %w", err)
 		}
 		// Append payload
 		if err := binary.Write(pkt, binary.LittleEndian, pdu[:flen]); err != nil {
-			return 0, err
+			return 0, fmt.Errorf("unable to write pdu: %w", err)
 		}
 
 		// Flush the pkt to HCI
 		select {
-		case <-c.chDone:
+		case <-c.Disconnected():
+			return 0, io.ErrClosedPipe
+		case <-c.hci.Closed():
 			return 0, io.ErrClosedPipe
 		default:
 		}
 
 		if _, err := c.hci.skt.Write(pkt.Bytes()); err != nil {
-			return sent, err
+			return sent, fmt.Errorf("unable to write packet to socket: %w", err)
 		}
 		sent += flen
 
-		flags = (pbfContinuing << 4) // Set "continuing" in the boundary flags for the rest of fragments, if any.
-		pdu = pdu[flen:]             // Advence the point
+		flags = pbfContinuing << 4 // Set "continuing" in the boundary flags for the rest of fragments, if any.
+		pdu = pdu[flen:]             // Advance the point
 	}
 	return sent, nil
 }
 
 // Recombines fragments into a L2CAP PDU. [Vol 3, Part A, 7.2.2]
 func (c *Conn) recombine() error {
-	pkt, ok := <-c.chInPkt
-	if !ok {
+	var (
+		pkt packet
+		ok bool
+	)
+	select {
+	case pkt, ok = <-c.chInPkt:
+		if !ok {
+			return io.EOF
+		}
+	case <-c.hci.Closed():
+		return io.EOF
+	case <-c.Disconnected():
 		return io.EOF
 	}
 
@@ -361,10 +371,17 @@
 		p = append(p, pdu(pkt.data())...)
 	}
 	for len(p) < 4+p.dlen() {
-		if pkt, ok = <-c.chInPkt; !ok || (pkt.pbf()&pbfContinuing) == 0 {
-			return io.ErrUnexpectedEOF
-		}
-		p = append(p, pdu(pkt.data())...)
+		select {
+		case pkt, ok = <-c.chInPkt:
+			if !ok || (pkt.pbf()&pbfContinuing) == 0 {
+				return io.ErrUnexpectedEOF
+			}
+			p = append(p, pdu(pkt.data())...)
+		case <-c.hci.Closed():
+			return io.EOF
+		case <-c.Disconnected():
+			return io.EOF
+		}
 	}
 
 	cid := p.cid()
@@ -372,17 +389,28 @@
 	case cid == cidSignal:
 		return c.handleSignal(p)
 	case cid == cidLEAtt:
-		c.chInPDU <- p
+		return c.receivePDU(p)
 	case cid == cidLESignal:
 		return c.handleSignal(p)
 	case cid == cidSMP:
 		return c.handleSMP(p)
 	case cid >= cidDynamicStart:
-		c.chInPDU <- p
+		return c.receivePDU(p)
 	default:
-		logger.Info("recombine()", "unrecognized CID", fmt.Sprintf("%04X, [%X]", cid, p))
+		fmt.Printf("recombine: unrecognized CID: %04X, [%X]\n", cid, p)
 	}
 	return nil
+}
+
+func (c *Conn) receivePDU(p pdu) error {
+	select{
+	case c.chInPDU <- p:
+		return nil
+	case <-c.hci.Closed():
+		return io.EOF
+	case <-c.Disconnected():
+		return io.EOF
+	}
 }
 
 // Disconnected returns a receiving channel, which is closed when the connection disconnects.
@@ -391,17 +419,21 @@
 }
 
 // Close disconnects the connection by sending hci disconnect command to the device.
-func (c *Conn) Close() error {
+func (c *Conn) Close(ctx context.Context) error {
+	defer c.Wait()
 	select {
-	case <-c.chDone:
-		// Return if it's already closed.
-		return nil
+	case <-ctx.Done():
+	case <-c.Disconnected():
 	default:
-		return c.hci.Send(&cmd.Disconnect{
+		disconnectCMD := &cmd.Disconnect{
 			ConnectionHandle: c.param.ConnectionHandle(),
 			Reason:           0x13,
-		}, nil)
-	}
+		}
+		if err := c.hci.Send(ctx, disconnectCMD, nil); err != nil {
+			return fmt.Errorf("unable to send disconnect command: %w", err)
+		}
+	}
+	return nil
 }
 
 // LocalAddr returns local device's MAC address.
