--- conflicted
+++ resolved
@@ -2,18 +2,11 @@
 
 package socket
 
-<<<<<<< HEAD
-// NewSocket is a dummy function for non-Linux platform.
-func NewSocket(id int) (Closer, error) {
-	return nil, nil
-=======
 import (
 	"fmt"
-	"io"
 )
 
 // NewSocket is a dummy function for non-Linux platform.
-func NewSocket(id int) (io.ReadWriteCloser, error) {
+func NewSocket(id int) (Closer, error) {
 	return nil, fmt.Errorf("only available on linux")
->>>>>>> 0a73a9da
 }