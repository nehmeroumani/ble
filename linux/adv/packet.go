package adv

import (
	"encoding/binary"

<<<<<<< HEAD
	"github.com/thomascriley/ble"
=======
	"github.com/go-ble/ble"
>>>>>>> 0a73a9da
)

// Packet is an implemntation of ble.AdvPacket for crafting or parsing an advertising packet or scan response.
// Refer to Supplement to Bluetooth Core Specification | CSSv6, Part A.
type Packet struct {
	b []byte
}

// Bytes returns the bytes of the packet.
func (p *Packet) Bytes() []byte {
	return p.b
}

// Len returns the length of the packet.
func (p *Packet) Len() int {
	return len(p.b)
}

// NewPacket returns a new advertising Packet.
func NewPacket(fields ...Field) (*Packet, error) {
	p := &Packet{b: make([]byte, 0, MaxEIRPacketLength)}
	for _, f := range fields {
		if err := f(p); err != nil {
			return nil, err
		}
	}
	return p, nil
}

// NewRawPacket returns a new advertising Packet.
func NewRawPacket(bytes ...[]byte) *Packet {
	p := &Packet{b: make([]byte, 0, MaxEIRPacketLength)}
	for _, b := range bytes {
		p.b = append(p.b, b...)
	}
	return p
}

// Field is an advertising field which can be appended to a packet.
type Field func(p *Packet) error

// Append appends a field to the packet. It returns ErrNotFit if the field
// doesn't fit into the packet, and leaves the packet intact.
func (p *Packet) Append(f Field) error {
	return f(p)
}

// appends appends a field to the packet. It returns ErrNotFit if the field
// doesn't fit into the packet, and leaves the packet intact.
func (p *Packet) append(typ byte, b []byte) error {
	if p.Len()+1+1+len(b) > MaxEIRPacketLength {
		return ErrNotFit
	}
	p.b = append(p.b, byte(len(b)+1))
	p.b = append(p.b, typ)
	p.b = append(p.b, b...)
	return nil
}

// Raw appends the bytes to the current packet.
// This is helpful for creating new packet from existing packets.
func Raw(b []byte) Field {
	return func(p *Packet) error {
		if p.Len()+len(b) > MaxEIRPacketLength {
			return ErrNotFit
		}
		p.b = append(p.b, b...)
		return nil
	}
}

// IBeaconData returns an iBeacon advertising packet with specified parameters.
func IBeaconData(md []byte) Field {
	return func(p *Packet) error {
		return ManufacturerData(0x004C, md)(p)
	}
}

// IBeacon returns an iBeacon advertising packet with specified parameters.
func IBeacon(u ble.UUID, major, minor uint16, pwr int8) Field {
	return func(p *Packet) error {
		if u.Len() != 16 {
			return ErrInvalid
		}
		md := make([]byte, 23)
		md[0] = 0x02                               // Data type: iBeacon
		md[1] = 0x15                               // Data length: 21 bytes
		copy(md[2:], ble.Reverse(u))               // Big endian
		binary.BigEndian.PutUint16(md[18:], major) // Big endian
		binary.BigEndian.PutUint16(md[20:], minor) // Big endian
		md[22] = uint8(pwr)                        // Measured Tx Power
		return ManufacturerData(0x004C, md)(p)
	}
}

// Flags is a flags.
func Flags(f byte) Field {
	return func(p *Packet) error {
		return p.append(flags, []byte{f})
	}
}

// ShortName is a short local name.
func ShortName(n string) Field {
	return func(p *Packet) error {
		return p.append(shortName, []byte(n))
	}
}

// CompleteName is a compelete local name.
func CompleteName(n string) Field {
	return func(p *Packet) error {
		return p.append(completeName, []byte(n))
	}
}

// ManufacturerData is manufacturer specific data.
func ManufacturerData(id uint16, b []byte) Field {
	return func(p *Packet) error {
		d := append([]byte{uint8(id), uint8(id >> 8)}, b...)
		return p.append(manufacturerData, d)
	}
}

// AllUUID is one of the complete service UUID list.
func AllUUID(u ble.UUID) Field {
	return func(p *Packet) error {
		if u.Len() == 2 {
			return p.append(allUUID16, u)
		}
		if u.Len() == 4 {
			return p.append(allUUID32, u)
		}
		return p.append(allUUID128, u)
	}
}

// SomeUUID is one of the incomplete service UUID list.
func SomeUUID(u ble.UUID) Field {
	return func(p *Packet) error {
		if u.Len() == 2 {
			return p.append(someUUID16, u)
		}
		if u.Len() == 4 {
			return p.append(someUUID32, u)
		}
		return p.append(someUUID128, u)
	}
}

// ServiceData16 is service data for a 16bit service uuid
func ServiceData16(id uint16, b []byte) Field {
	return func(p *Packet) error {
		uuid := ble.UUID16(id)
		if err := p.append(allUUID16, uuid); err != nil {
			return err
		}
		return p.append(serviceData16, append(uuid, b...))
	}
}

// Field returns the field data (excluding the initial length and typ byte).
// It returns nil, if the specified field is not found.
func (p *Packet) Field(typ byte) []byte {
	b := p.b
	for len(b) > 0 {
		if len(b) < 2 {
			return nil
		}
		l, t := b[0], b[1]
		if int(l) < 1 || len(b) < int(1+l) {
			return nil
		}
		if t == typ {
			return b[2 : 2+l-1]
		}
		b = b[1+l:]
	}
	return nil
}

func (p *Packet) getUUIDsByType(typ byte, u []ble.UUID, w int) []ble.UUID {
	pos := 0
	var b []byte
	for pos < len(p.b) {
		if b, pos = p.fieldPos(typ, pos); b != nil {
			u = uuidList(u, b, w)
		}
	}
	return u
}

func (p *Packet) fieldPos(typ byte, offset int) ([]byte, int) {
	if offset >= len(p.b) {
		return nil, len(p.b)
	}

	b := p.b[offset:]
	pos := offset

	if len(b) < 2 {
		return nil, pos + len(b)
	}

	for len(b) > 0 {
		l, t := b[0], b[1]
		if int(l) < 1 || len(b) < int(1+l) {
			return nil, pos
		}
		if t == typ {
			r := b[2 : 2+l-1]
			return r, pos + 1 + int(l)
		}
		b = b[1+l:]
		pos += 1 + int(l)
		if len(b) < 2 {
			break
		}
	}
	return nil, pos
}

// Flags returns the flags of the packet.
func (p *Packet) Flags() (flags byte, present bool) {
	b := p.Field(flags)
	if len(b) < 2 {
		return 0, false
	}
	return b[2], true
}

// LocalName returns the ShortName or CompleteName if it presents.
func (p *Packet) LocalName() string {
	if b := p.Field(shortName); b != nil {
		return string(b)
	}
	return string(p.Field(completeName))
}

// TxPower returns the TxPower, if it presents.
func (p *Packet) TxPower() (power int, present bool) {
	b := p.Field(txPower)
	if len(b) < 3 {
		return 0, false
	}
	return int(int8(b[2])), true
}

// UUIDs returns a list of service UUIDs.
func (p *Packet) UUIDs() []ble.UUID {
	var u []ble.UUID
	u = p.getUUIDsByType(someUUID16, u, 2)
	u = p.getUUIDsByType(allUUID16, u, 2)
	u = p.getUUIDsByType(someUUID32, u, 4)
	u = p.getUUIDsByType(allUUID32, u, 4)
	u = p.getUUIDsByType(someUUID128, u, 16)
	u = p.getUUIDsByType(allUUID128, u, 16)
	return u
}

// ServiceSol ...
func (p *Packet) ServiceSol() []ble.UUID {
	var u []ble.UUID
	if b := p.Field(serviceSol16); b != nil {
		u = uuidList(u, b, 2)
	}
	if b := p.Field(serviceSol32); b != nil {
		u = uuidList(u, b, 16)
	}
	if b := p.Field(serviceSol128); b != nil {
		u = uuidList(u, b, 16)
	}
	return u
}

// ServiceData ...
func (p *Packet) ServiceData() []ble.ServiceData {
	var s []ble.ServiceData
	if b := p.Field(serviceData16); b != nil {
		s = serviceDataList(s, b, 2)
	}
	if b := p.Field(serviceData32); b != nil {
		s = serviceDataList(s, b, 4)
	}
	if b := p.Field(serviceData128); b != nil {
		s = serviceDataList(s, b, 16)
	}
	return s
}

// ManufacturerData returns the ManufacturerData field if it presents.
func (p *Packet) ManufacturerData() []byte {
	return p.Field(manufacturerData)
}

// Utility function for creating a list of uuids.
func uuidList(u []ble.UUID, d []byte, w int) []ble.UUID {
	for len(d) >= w {
		u = append(u, ble.UUID(d[:w]))
		d = d[w:]
	}
	return u
}

func serviceDataList(sd []ble.ServiceData, d []byte, w int) []ble.ServiceData {
	if len(d) < w || w < 2 {
		return sd
	}

	serviceData := ble.ServiceData{
		UUID: ble.UUID(d[:w]),
		Data: make([]byte, len(d)-w),
	}
	copy(serviceData.Data, d[2:])
	return append(sd, serviceData)
}<|MERGE_RESOLUTION|>--- conflicted
+++ resolved
@@ -2,12 +2,7 @@
 
 import (
 	"encoding/binary"
-
-<<<<<<< HEAD
 	"github.com/thomascriley/ble"
-=======
-	"github.com/go-ble/ble"
->>>>>>> 0a73a9da
 )
 
 // Packet is an implemntation of ble.AdvPacket for crafting or parsing an advertising packet or scan response.
