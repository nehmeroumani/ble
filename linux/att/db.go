package att

import (
	"encoding/binary"
	"fmt"

<<<<<<< HEAD
	"github.com/thomascriley/ble"
=======
	"github.com/go-ble/ble"
>>>>>>> 0a73a9da
)

// A DB is a contiguous range of attributes.
type DB struct {
	attrs []*attr
	base  uint16 // handle for first attr in attrs
}

const (
	tooSmall = -1
	tooLarge = -2
)

// idx returns the idx into attrs corresponding to attr a.
// If h is too small, idx returns tooSmall (-1).
// If h is too large, idx returns tooLarge (-2).
func (r *DB) idx(h int) int {
	if h < int(r.base) {
		return tooSmall
	}
	if h >= int(r.base)+len(r.attrs) {
		return tooLarge
	}
	return h - int(r.base)
}

// at returns attr a.
func (r *DB) at(h uint16) (a *attr, ok bool) {
	i := r.idx(int(h))
	if i < 0 {
		return nil, false
	}
	return r.attrs[i], true
}

// subrange returns attributes in range [start, end]; it may return an empty slice.
// subrange does not panic for out-of-range start or end.
func (r *DB) subrange(start, end uint16) []*attr {
	startidx := r.idx(int(start))
	switch startidx {
	case tooSmall:
		startidx = 0
	case tooLarge:
		return []*attr{}
	}

	endidx := r.idx(int(end) + 1) // [start, end] includes its upper bound!
	switch endidx {
	case tooSmall:
		return []*attr{}
	case tooLarge:
		endidx = len(r.attrs)
	}
	return r.attrs[startidx:endidx]
}

// NewDB ...
func NewDB(ss []*ble.Service, base uint16) *DB {
	h := base
	var attrs []*attr
	var aa []*attr
	for i, s := range ss {
		h, aa = genSvcAttr(s, h)
		if i == len(ss)-1 {
			aa[0].endh = 0xFFFF
		}
		attrs = append(attrs, aa...)
	}
	DumpAttributes(attrs)
	return &DB{attrs: attrs, base: base}
}

func genSvcAttr(s *ble.Service, h uint16) (uint16, []*attr) {
	a := &attr{
		h:   h,
		typ: ble.PrimaryServiceUUID,
		v:   s.UUID,
	}
	h++
	attrs := []*attr{a}
	var aa []*attr

	for _, c := range s.Characteristics {
		h, aa = genCharAttr(c, h)
		attrs = append(attrs, aa...)
	}

	a.endh = h - 1
	return h, attrs
}

func genCharAttr(c *ble.Characteristic, h uint16) (uint16, []*attr) {
	vh := h + 1

	a := &attr{
		h:   h,
		typ: ble.CharacteristicUUID,
		v:   append([]byte{byte(c.Property), byte(vh), byte((vh) >> 8)}, c.UUID...),
	}

	va := &attr{
		h:   vh,
		typ: c.UUID,
		v:   c.Value,
		rh:  c.ReadHandler,
		wh:  c.WriteHandler,
	}

	c.Handle = h
	c.ValueHandle = vh
	if c.NotifyHandler != nil || c.IndicateHandler != nil {
		c.CCCD = newCCCD(c)
		c.Descriptors = append(c.Descriptors, c.CCCD)
	}

	h += 2

	attrs := []*attr{a, va}
	for _, d := range c.Descriptors {
		attrs = append(attrs, genDescAttr(d, h))
		h++
	}

	a.endh = h - 1
	return h, attrs
}

func genDescAttr(d *ble.Descriptor, h uint16) *attr {
	return &attr{
		h:   h,
		typ: d.UUID,
		v:   d.Value,
		rh:  d.ReadHandler,
		wh:  d.WriteHandler,
	}
}

// DumpAttributes ...
func DumpAttributes(aa []*attr) {
	logger.Debug("server", "db", "Generating attribute table:")
	logger.Debug("server", "db", "handle   endh   type")
	for _, a := range aa {
		if a.v != nil {
			logger.Debug("server", "db", fmt.Sprintf("0x%04X 0x%04X 0x%s [% X]", a.h, a.endh, a.typ, a.v))
			continue
		}
		logger.Debug("server", "db", fmt.Sprintf("0x%04X 0x%04X 0x%s", a.h, a.endh, a.typ))
	}
}

const (
	cccNotify   = 0x0001
	cccIndicate = 0x0002
)

func newCCCD(c *ble.Characteristic) *ble.Descriptor {
	d := ble.NewDescriptor(ble.ClientCharacteristicConfigUUID)

	d.HandleRead(ble.ReadHandlerFunc(func(req ble.Request, rsp ble.ResponseWriter) {
		cccs := req.Conn().(*conn).cccs
		ccc := cccs[c.Handle]
		binary.Write(rsp, binary.LittleEndian, ccc)
	}))

	d.HandleWrite(ble.WriteHandlerFunc(func(req ble.Request, rsp ble.ResponseWriter) {
		cn := req.Conn().(*conn)
		old := cn.cccs[c.Handle]
		ccc := binary.LittleEndian.Uint16(req.Data())

		oldNotify := old&cccNotify != 0
		oldIndicate := old&cccIndicate != 0
		newNotify := ccc&cccNotify != 0
		newIndicate := ccc&cccIndicate != 0

		if newNotify && !oldNotify {
			if c.Property&ble.CharNotify == 0 {
				rsp.SetStatus(ble.ErrUnlikely)
				return
			}
			send := func(b []byte) (int, error) { return cn.svr.notify(c.ValueHandle, b) }
			cn.nn[c.Handle] = ble.NewNotifier(send)
			go c.NotifyHandler.ServeNotify(req, cn.nn[c.Handle])
		}
		if !newNotify && oldNotify {
			cn.nn[c.Handle].Close()
		}

		if newIndicate && !oldIndicate {
			if c.Property&ble.CharIndicate == 0 {
				rsp.SetStatus(ble.ErrUnlikely)
				return
			}
			send := func(b []byte) (int, error) { return cn.svr.indicate(c.ValueHandle, b) }
			cn.in[c.Handle] = ble.NewNotifier(send)
			go c.IndicateHandler.ServeNotify(req, cn.in[c.Handle])
		}
		if !newIndicate && oldIndicate {
			cn.in[c.Handle].Close()
		}
		cn.cccs[c.Handle] = ccc
	}))
	return d
}<|MERGE_RESOLUTION|>--- conflicted
+++ resolved
@@ -4,11 +4,7 @@
 	"encoding/binary"
 	"fmt"
 
-<<<<<<< HEAD
 	"github.com/thomascriley/ble"
-=======
-	"github.com/go-ble/ble"
->>>>>>> 0a73a9da
 )
 
 // A DB is a contiguous range of attributes.
@@ -148,14 +144,13 @@
 
 // DumpAttributes ...
 func DumpAttributes(aa []*attr) {
-	logger.Debug("server", "db", "Generating attribute table:")
-	logger.Debug("server", "db", "handle   endh   type")
+	fmt.Println("server: db: Generating attribute table")
 	for _, a := range aa {
 		if a.v != nil {
-			logger.Debug("server", "db", fmt.Sprintf("0x%04X 0x%04X 0x%s [% X]", a.h, a.endh, a.typ, a.v))
+			fmt.Printf("server: db: 0x%04X 0x%04X 0x%s [% X]\n", a.h, a.endh, a.typ, a.v)
 			continue
 		}
-		logger.Debug("server", "db", fmt.Sprintf("0x%04X 0x%04X 0x%s", a.h, a.endh, a.typ))
+		fmt.Printf("server: db: 0x%04X 0x%04X 0x%s\n", a.h, a.endh, a.typ)
 	}
 }
 
