package ble

// A Client is a GATT client.
type Client interface {
	// Addr returns platform specific unique ID of the remote peripheral, e.g. MAC on Linux, Client UUID on OS X.
	Addr() Addr

	// Name returns the name of the remote peripheral.
	// This can be the advertised name, if exists, or the GAP device name, which takes priority.
	Name() string

	// Profile returns discovered profile.
	Profile() *Profile

<<<<<<< HEAD
	// Connection returns the L2CAP connection
	Connection() Conn

	// DiscoverProfile discovers the whole hierachy of a server.
=======
	// DiscoverProfile discovers the whole hierarchy of a server.
>>>>>>> 0a73a9da
	DiscoverProfile(force bool) (*Profile, error)

	// DiscoverServices finds all the primary services on a server. [Vol 3, Part G, 4.4.1]
	// If filter is specified, only filtered services are returned.
	DiscoverServices(filter []UUID) ([]*Service, error)

	// DiscoverIncludedServices finds the included services of a service. [Vol 3, Part G, 4.5.1]
	// If filter is specified, only filtered services are returned.
	DiscoverIncludedServices(filter []UUID, s *Service) ([]*Service, error)

	// DiscoverCharacteristics finds all the characteristics within a service. [Vol 3, Part G, 4.6.1]
	// If filter is specified, only filtered characteristics are returned.
	DiscoverCharacteristics(filter []UUID, s *Service) ([]*Characteristic, error)

	// DiscoverDescriptors finds all the descriptors within a characteristic. [Vol 3, Part G, 4.7.1]
	// If filter is specified, only filtered descriptors are returned.
	DiscoverDescriptors(filter []UUID, c *Characteristic) ([]*Descriptor, error)

	// ReadCharacteristic reads a characteristic value from a server. [Vol 3, Part G, 4.8.1]
	ReadCharacteristic(c *Characteristic) ([]byte, error)

	// ReadLongCharacteristic reads a characteristic value which is longer than the MTU. [Vol 3, Part G, 4.8.3]
	ReadLongCharacteristic(c *Characteristic) ([]byte, error)

	// WriteCharacteristic writes a characteristic value to a server. [Vol 3, Part G, 4.9.3]
	WriteCharacteristic(c *Characteristic, value []byte, noRsp bool) error

	// ReadDescriptor reads a characteristic descriptor from a server. [Vol 3, Part G, 4.12.1]
	ReadDescriptor(d *Descriptor) ([]byte, error)

	// WriteDescriptor writes a characteristic descriptor to a server. [Vol 3, Part G, 4.12.3]
	WriteDescriptor(d *Descriptor, v []byte) error

	// ReadRSSI retrieves the current RSSI value of remote peripheral. [Vol 2, Part E, 7.5.4]
	ReadRSSI() int

	// ExchangeMTU set the ATT_MTU to the maximum possible value that can be supported by both devices [Vol 3, Part G, 4.3.1]
	ExchangeMTU(rxMTU int) (txMTU int, err error)

	// Subscribe subscribes to indication (if ind is set true), or notification of a characteristic value. [Vol 3, Part G, 4.10 & 4.11]
	Subscribe(c *Characteristic, ind bool, h NotificationHandler) error

	// Unsubscribe unsubscribes to indication (if ind is set true), or notification of a specified characteristic value. [Vol 3, Part G, 4.10 & 4.11]
	Unsubscribe(c *Characteristic, ind bool) error

	// ClearSubscriptions clears all subscriptions to notifications and indications.
	ClearSubscriptions() error

	// CancelConnection disconnects the connection.
	CancelConnection() error

	// Disconnected returns a receiving channel, which is closed when the client disconnects.
	Disconnected() <-chan struct{}

	// Conn returns the client's current connection.
	Conn() Conn
}<|MERGE_RESOLUTION|>--- conflicted
+++ resolved
@@ -1,79 +1,14 @@
 package ble
 
-// A Client is a GATT client.
+import "context"
+
 type Client interface {
-	// Addr returns platform specific unique ID of the remote peripheral, e.g. MAC on Linux, Client UUID on OS X.
-	Addr() Addr
-
-	// Name returns the name of the remote peripheral.
-	// This can be the advertised name, if exists, or the GAP device name, which takes priority.
-	Name() string
-
-	// Profile returns discovered profile.
-	Profile() *Profile
-
-<<<<<<< HEAD
-	// Connection returns the L2CAP connection
-	Connection() Conn
-
-	// DiscoverProfile discovers the whole hierachy of a server.
-=======
-	// DiscoverProfile discovers the whole hierarchy of a server.
->>>>>>> 0a73a9da
-	DiscoverProfile(force bool) (*Profile, error)
-
-	// DiscoverServices finds all the primary services on a server. [Vol 3, Part G, 4.4.1]
-	// If filter is specified, only filtered services are returned.
-	DiscoverServices(filter []UUID) ([]*Service, error)
-
-	// DiscoverIncludedServices finds the included services of a service. [Vol 3, Part G, 4.5.1]
-	// If filter is specified, only filtered services are returned.
-	DiscoverIncludedServices(filter []UUID, s *Service) ([]*Service, error)
-
-	// DiscoverCharacteristics finds all the characteristics within a service. [Vol 3, Part G, 4.6.1]
-	// If filter is specified, only filtered characteristics are returned.
-	DiscoverCharacteristics(filter []UUID, s *Service) ([]*Characteristic, error)
-
-	// DiscoverDescriptors finds all the descriptors within a characteristic. [Vol 3, Part G, 4.7.1]
-	// If filter is specified, only filtered descriptors are returned.
-	DiscoverDescriptors(filter []UUID, c *Characteristic) ([]*Descriptor, error)
-
-	// ReadCharacteristic reads a characteristic value from a server. [Vol 3, Part G, 4.8.1]
-	ReadCharacteristic(c *Characteristic) ([]byte, error)
-
-	// ReadLongCharacteristic reads a characteristic value which is longer than the MTU. [Vol 3, Part G, 4.8.3]
-	ReadLongCharacteristic(c *Characteristic) ([]byte, error)
-
-	// WriteCharacteristic writes a characteristic value to a server. [Vol 3, Part G, 4.9.3]
-	WriteCharacteristic(c *Characteristic, value []byte, noRsp bool) error
-
-	// ReadDescriptor reads a characteristic descriptor from a server. [Vol 3, Part G, 4.12.1]
-	ReadDescriptor(d *Descriptor) ([]byte, error)
-
-	// WriteDescriptor writes a characteristic descriptor to a server. [Vol 3, Part G, 4.12.3]
-	WriteDescriptor(d *Descriptor, v []byte) error
-
-	// ReadRSSI retrieves the current RSSI value of remote peripheral. [Vol 2, Part E, 7.5.4]
-	ReadRSSI() int
-
-	// ExchangeMTU set the ATT_MTU to the maximum possible value that can be supported by both devices [Vol 3, Part G, 4.3.1]
-	ExchangeMTU(rxMTU int) (txMTU int, err error)
-
-	// Subscribe subscribes to indication (if ind is set true), or notification of a characteristic value. [Vol 3, Part G, 4.10 & 4.11]
-	Subscribe(c *Characteristic, ind bool, h NotificationHandler) error
-
-	// Unsubscribe unsubscribes to indication (if ind is set true), or notification of a specified characteristic value. [Vol 3, Part G, 4.10 & 4.11]
-	Unsubscribe(c *Characteristic, ind bool) error
-
-	// ClearSubscriptions clears all subscriptions to notifications and indications.
-	ClearSubscriptions() error
+	// Address returns platform specific unique ID of the remote peripheral, e.g. MAC on Linux, Client UUID on OS X.
+	Address() Addr
 
 	// CancelConnection disconnects the connection.
-	CancelConnection() error
+	CancelConnection(ctx context.Context) error
 
 	// Disconnected returns a receiving channel, which is closed when the client disconnects.
 	Disconnected() <-chan struct{}
-
-	// Conn returns the client's current connection.
-	Conn() Conn
 }