--- conflicted
+++ resolved
@@ -5,46 +5,12 @@
 	"context"
 	"encoding/binary"
 	"fmt"
-	"log"
+	"sync"
 	"time"
 
-	"github.com/go-ble/ble"
-	"github.com/pkg/errors"
+	"errors"
 	"github.com/raff/goble/xpc"
-
-<<<<<<< HEAD
 	"github.com/thomascriley/ble"
-)
-
-const (
-	evtStateChanged               = 6
-	evtAdvertisingStarted         = 16
-	evtAdvertisingStopped         = 17
-	evtServiceAdded               = 18
-	evtReadRequest                = 19
-	evtWriteRequest               = 20
-	evtSubscribe                  = 21
-	evtUnubscribe                 = 22
-	evtConfirmation               = 23
-	evtPeripheralDiscovered       = 37
-	evtPeripheralConnected        = 38
-	evtPeripheralDisconnected     = 40
-	evtATTMTU                     = 53
-	evtRSSIRead                   = 55
-	evtServiceDiscovered          = 56
-	evtIncludedServicesDiscovered = 63
-	evtCharacteristicsDiscovered  = 64
-	evtCharacteristicRead         = 71
-	evtCharacteristicWritten      = 72
-	evtNotificationValueSet       = 74
-	evtDescriptorsDiscovered      = 76
-	evtDescriptorRead             = 79
-	evtDescriptorWritten          = 80
-	evtSleveConnectionComplete    = 81
-	evtMasterConnectionComplete   = 82
-=======
-	"sync"
->>>>>>> 0a73a9da
 )
 
 // Device is either a Peripheral or Central device.
@@ -70,8 +36,8 @@
 	closed chan struct{}
 }
 
-// NewDevice returns a BLE device.
-func NewDevice(opts ...ble.Option) (*Device, error) {
+// NewDeviceWithNameAndHandler returns a BLE device.
+func NewDeviceWithNameAndHandler(name string, handler ble.NotifyHandler, opts ...ble.Option) (*Device, error) {
 	err := initXpcIDs()
 	if err != nil {
 		return nil, err
@@ -92,7 +58,10 @@
 	d.pm = xpc.XpcConnect(serviceID, d)
 	d.cm = xpc.XpcConnect(serviceID, d)
 
-	return d, errors.Wrap(d.Init(), "can't init")
+	if err := d.Init(); err != nil {
+		return nil, fmt.Errorf("can't init: %w", err)
+	}
+	return d, nil
 }
 
 // Option sets the options specified.
@@ -168,7 +137,7 @@
 		return err
 	}
 	if err := rsp.err(); err != nil {
-		return errors.Wrap(err, "can't advertise")
+		return fmt.Errorf("can't advertise: %w", err)
 	}
 	<-ctx.Done()
 	return ctx.Err()
@@ -188,7 +157,7 @@
 		return err
 	}
 	if err := rsp.err(); err != nil {
-		return errors.Wrap(err, "can't advertise")
+		return fmt.Errorf( "can't advertise: %w", err)
 	}
 	<-ctx.Done()
 	return ctx.Err()
@@ -248,10 +217,10 @@
 func (d *Device) stopAdvertising() error {
 	rsp, err := d.sendReq(d.pm, cmdAdvertiseStop, nil)
 	if err != nil {
-		return errors.Wrap(err, "can't send stop advertising")
+		return fmt.Errorf( "can't send stop advertising: %w", err)
 	}
 	if err := rsp.err(); err != nil {
-		return errors.Wrap(err, "can't stop advertising")
+		return fmt.Errorf( "can't stop advertising: %w", err)
 	}
 	return nil
 }
@@ -274,14 +243,17 @@
 	}
 	<-ctx.Done()
 	if err := d.stopScanning(); err != nil {
-		return errors.Wrap(ctx.Err(), err.Error())
+		return fmt.Errorf("%s: %s",ctx.Err(), err)
 	}
 	return ctx.Err()
 }
 
 // stopAdvertising stops advertising.
 func (d *Device) stopScanning() error {
-	return errors.Wrap(d.sendCmd(d.cm, cmdScanningStop, nil), "can't stop scanning")
+	if err := d.sendCmd(d.cm, cmdScanningStop, nil); err != nil {
+		return fmt.Errorf( "can't stop scanning: %w", err)
+	}
+	return nil
 }
 
 // RemoveAllServices removes all services of device's
@@ -445,12 +417,12 @@
 // HandleXpcEvent process Device events and asynchronous errors.
 func (d *Device) HandleXpcEvent(event xpc.Dict, err error) {
 	if err != nil {
-		log.Println("error:", err)
+		fmt.Printf("error: %s\n", err)
 		return
 	}
 	m := msg(event)
 	args := msg(msg(event).args())
-	logger.Info("recv", "id", m.id(), "args", fmt.Sprintf("%v", m.args()))
+	//logger.Info("recv", "id", m.id(), "args", fmt.Sprintf("%v", m.args()))
 
 	switch m.id() {
 	case // Device event
@@ -505,7 +477,7 @@
 			"kCBMsgArgResult":        0,
 		})
 		if err != nil {
-			log.Printf("error: %v", err)
+			fmt.Printf("error: %s\n", err)
 			return
 		}
 	case evtWriteRequest:
@@ -525,7 +497,7 @@
 				"kCBMsgArgResult":        0,
 			})
 			if err != nil {
-				log.Println("error:", err)
+				fmt.Printf("error: %s\n", err)
 				return
 			}
 		}
@@ -565,7 +537,7 @@
 
 		sub := c.subs[uint16(args.characteristicHandle())]
 		if sub == nil {
-			log.Printf("notified by unsubscribed handle")
+			fmt.Println("notified by unsubscribed handle")
 			// FIXME: should terminate the connection?
 		} else {
 			sub.fn(args.data())
@@ -586,7 +558,7 @@
 		d.conn(args).rspc <- m
 
 	default:
-		log.Printf("Unhandled event: %#v", event)
+		fmt.Printf("Unhandled event: %#v\n", event)
 	}
 }
 
@@ -623,7 +595,7 @@
 }
 
 func (d *Device) sendCmd(x xpc.XPC, id int, args xpc.Dict) error {
-	logger.Info("send", "id", id, "args", fmt.Sprintf("%v", args))
+	//logger.Info("send", "id", id, "args", fmt.Sprintf("%v", args))
 	x.Send(xpc.Dict{"kCBMsgId": id, "kCBMsgArgs": args}, false)
 	return nil
 }