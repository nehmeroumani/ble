--- conflicted
+++ resolved
@@ -1,18 +1,12 @@
 package darwin
 
 import (
+	"fmt"
 	"context"
-	"log"
 	"sync"
 
-<<<<<<< HEAD
-	"golang.org/x/net/context"
-
+	"github.com/raff/goble/xpc"
 	"github.com/thomascriley/ble"
-=======
-	"github.com/go-ble/ble"
->>>>>>> 0a73a9da
-	"github.com/raff/goble/xpc"
 )
 
 func newConn(d *Device, a ble.Addr, rxMTU int) *conn {
@@ -133,7 +127,7 @@
 func (c *conn) unsubscribed(char *ble.Characteristic) {
 	if n, found := c.notifiers[char.Handle]; found {
 		if err := n.Close(); err != nil {
-			log.Printf("failed to clone notifier: %v", err)
+			fmt.Printf("failed to clone notifier: %s\n", err)
 		}
 		delete(c.notifiers, char.Handle)
 	}
